import base64
import datetime
import json
import random
from contextlib import contextmanager
from smtplib import SMTPException
from urllib.parse import unquote

<<<<<<< HEAD
import pytest       # noqa: F401
=======
import pytest
>>>>>>> bbb3b772
import flask
from flask import Response, session
from werkzeug.datastructures import ImmutableMultiDict, MultiDict
from Crypto.PublicKey import RSA
from Crypto.Cipher import PKCS1_OAEP

<<<<<<< HEAD
from library_registry.authentication_document import AuthenticationDocument
from library_registry.config import Configuration
from library_registry.controller import (
=======
from . import DatabaseTest
from testing import DummyHTTPClient
from util import GeometryUtility
from util.problem_detail import ProblemDetail

from authentication_document import AuthenticationDocument
from controller import (
>>>>>>> bbb3b772
    AdobeVendorIDController,
    BaseController,
    CoverageController,
    LibraryRegistry,
<<<<<<< HEAD
)
from library_registry.library_registration_protocol.controller import (
=======
>>>>>>> bbb3b772
    LibraryRegistryAnnotator,
    LibraryRegistryController,
    ValidationController,
)
<<<<<<< HEAD
from library_registry.library_list.controller import LibraryListController
from library_registry.admin.controller import AdminController
from library_registry.emailer import Emailer, EmailTemplate
from library_registry.model import (
    Admin,
=======
from emailer import Emailer, EmailTemplate
from opds import OPDSCatalog
from model import (
    create,
    get_one,
    get_one_or_create,
>>>>>>> bbb3b772
    ConfigurationSetting,
    DelegatedPatronIdentifier,
    ExternalIntegration,
    Hyperlink,
    Library,
    Place,
    Resource,
    ServiceArea,
    Validation,
)
<<<<<<< HEAD
from library_registry.model_helpers import (get_one, get_one_or_create)
from library_registry.opds import OPDSCatalog
from library_registry.problem_details import (
=======
from util.http import RequestTimedOut
from problem_details import (
>>>>>>> bbb3b772
    ERROR_RETRIEVING_DOCUMENT,
    INTEGRATION_DOCUMENT_NOT_FOUND,
    INTEGRATION_ERROR,
    INVALID_CREDENTIALS,
    INVALID_INTEGRATION_DOCUMENT,
    LIBRARY_NOT_FOUND,
    NO_AUTH_URL,
    TIMEOUT,
    UNABLE_TO_NOTIFY,
)
<<<<<<< HEAD
from library_registry.util import GeometryUtility
from library_registry.util.http import RequestTimedOut
from library_registry.util.problem_detail import ProblemDetail

from .mocks import DummyHTTPClient
=======
from config import Configuration
>>>>>>> bbb3b772


class MockLibraryRegistry(LibraryRegistry):
    pass


class MockEmailer(Emailer):

    @classmethod
    def from_sitewide_integration(cls, _db):
        return cls()

    def __init__(self):
        self.sent_out = []

    def send(self, email_type, to_address, **template_args):
        self.sent_out.append((email_type, to_address, template_args))


@pytest.fixture
def mock_registry(db_session):
    library_registry = MockLibraryRegistry(db_session, testing=True, emailer_class=MockEmailer)
    yield library_registry


@pytest.fixture
def mock_registry_controller(mock_registry):
    registry_controller = LibraryRegistryController(mock_registry, emailer_class=MockEmailer)
    yield registry_controller


@pytest.fixture
def mock_admin_controller(mock_registry):
    admin_controller = AdminController(mock_registry, emailer_class=MockEmailer)
    yield admin_controller

@pytest.fixture
def mock_library_list_controller(mock_registry):
    library_list_controller = LibraryListController(mock_registry, emailer_class=MockEmailer)
    yield library_list_controller

@pytest.fixture
def adobe_integration(db_session, create_test_external_integration):
    integration = create_test_external_integration(
        db_session, protocol=ExternalIntegration.ADOBE_VENDOR_ID, goal=ExternalIntegration.DRM_GOAL,
    )
    integration.setting(Configuration.ADOBE_VENDOR_ID).value = "VENDORID"
    db_session.commit()
    yield integration
    db_session.delete(integration)
    db_session.commit()


class TestLibraryRegistryAnnotator:
    
    def test_annotate_catalog(self, app, db_session, adobe_integration):
        annotator = LibraryRegistryAnnotator(app.library_registry)

        with app.test_request_context("/"):
            catalog = OPDSCatalog(db_session, "Test Catalog", "http://catalog", [])
            annotator.annotate_catalog(catalog)

            # The catalog should have three new links: search, register, and a templated link
            # for a library's OPDS entry, in addition to self. It should also have the adobe
            # vendor id in the catalog's metadata.

            links = catalog.catalog.get("links")
            assert len(links) == 4
            [opds_link, register_link, search_link, self_link] = sorted(links, key=lambda x: x.get("rel"))

            assert opds_link.get("href") == 'http://localhost/library/{uuid}'
            assert opds_link.get("rel") == 'http://librarysimplified.org/rel/registry/library'
            assert opds_link.get("type") == 'application/opds+json'
            assert opds_link.get("templated") is True

            assert search_link.get("href") == 'http://localhost/search'
            assert search_link.get("rel") == "search"
            assert search_link.get("type") == 'application/opensearchdescription+xml'

            assert register_link.get("href") == 'http://localhost/register'
            assert register_link.get('rel') == 'register'
            assert register_link.get('type') == (
                'application/opds+json;profile=https://librarysimplified.org/rel/profile/directory'
            )

            assert catalog.catalog.get("metadata").get('adobe_vendor_id') == "VENDORID"


class TestBaseController:
    
    def test_library_for_request(self, app, db_session, create_test_library, mock_registry):
        # Test the code that looks up a library by its UUID and sets it as flask.request.library.
        controller = BaseController(mock_registry)
        f = controller.library_for_request
        library = create_test_library(db_session)

        with app.test_request_context("/"):
            assert f(None) == LIBRARY_NOT_FOUND
            assert f("no such uuid") == LIBRARY_NOT_FOUND

            assert f(library.internal_urn) == library
            assert flask.request.library == library

            flask.request.library = None
            assert f(library.internal_urn[len("urn:uuid:"):]) == library
            assert flask.request.library == library


class TestLibraryRegistry:
    
    def test_instantiated_controllers_with_adobe(self, db_session, adobe_integration):
        registry_with_adobe = MockLibraryRegistry(db_session, testing=True, emailer_class=MockEmailer)
        assert isinstance(registry_with_adobe.adobe_vendor_id, AdobeVendorIDController)

    def test_instantiated_controllers_without_adobe(self, mock_registry):
        # Verify that the controllers were instantiated and attached to the LibraryRegistry object.
        assert isinstance(mock_registry.registry_controller, LibraryRegistryController)
        assert isinstance(mock_registry.validation_controller, ValidationController)

        # No Adobe Vendor ID was set up.
        assert mock_registry.adobe_vendor_id is None

@pytest.fixture
def registration_form():
    registration_form = ImmutableMultiDict([
        ("url", "http://circmanager.org/authentication.opds"),
        ("contact", "mailto:integrationproblems@library.org"),
    ])
    yield registration_form


@pytest.fixture
def http_client():
    return DummyHTTPClient()


@pytest.fixture
def manhattan():
    return GeometryUtility.point_from_ip("65.88.88.124")


@pytest.fixture
def oakland():
    return GeometryUtility.point_from_string("37.8,-122.2")


<<<<<<< HEAD
@pytest.fixture
def generate_auth_document(kansas_state):
    def _generate_auth_document(key=None):
        auth_document = {
            "id": "http://circmanager.org/authentication.opds",
            "title": "A Library",
            "service_description": "Description",
            "authentication": [
                {
                    "type": "https://librarysimplified.org/rel/auth/anonymous"
                }
            ],
            "links": [
                {"rel": "alternate", "href": "http://circmanager.org", "type": "text/html"},
                {"rel": "logo", "href": "data:image/png;imagedata"},
                {"rel": "register", "href": "http://circmanager.org/new-account"},
                {"rel": "start", "href": "http://circmanager.org/feed/",
                    "type": "application/atom+xml;profile=opds-catalog"},
                {"rel": "help", "href": "http://help.library.org/"},
                {"rel": "help", "href": "mailto:help@library.org"},
                {"rel": "http://librarysimplified.org/rel/designated-agent/copyright",
                    "href": "mailto:dmca@library.org"},
            ],
            "service_area": {"US": "Kansas"},
            "collection_size": 100,
        }
=======
        for k in flattened:
            if k == "library_stage":
                assert expected._library_stage == flattened.get("library_stage")
            elif k == "timestamp":
                actual_ts = flattened.get("timestamp")
                expected_ts = expected.timestamp
                actual_time = [actual_ts.year, actual_ts.month, actual_ts.day]
                expected_time = [expected_ts.year, expected_ts.month, expected_ts.day]
                assert expected_time == actual_time
            elif k.endswith("_email"):
                if has_email:
                    expected_email = expected.name + "@library.org"
                    assert expected_email == flattened.get(k)
            elif k.endswith("_validated"):
                assert flattened.get(k) == "Not validated"
            elif k == "online_registration":
                assert str(expected.online_registration) == flattened.get("online_registration")
            elif k in ["focus", "service"]:
                area_type_names = dict(focus=ServiceArea.FOCUS, service=ServiceArea.ELIGIBILITY)
                actual_areas = flattened.get(k)
                expected_areas = [x.place.human_friendly_name or 'Everywhere' for x in expected.service_areas if x.type == area_type_names[k]]
                assert expected_areas == actual_areas
            elif k == Library.PLS_ID:
                assert expected.pls_id.value == flattened.get(k)
            elif k == "number_of_patrons":
                assert str(getattr(expected, k)) == flattened.get(k)
            else:
                assert getattr(expected, k) == flattened.get(k)

    def _check_keys(self, library):
        # Helper method to check that the controller is sending the right pieces of information about a library.
        expected_categories = ['uuid', 'basic_info', 'urls_and_contact', 'stages', 'areas']
        assert set(library.keys()) == set(expected_categories)

        expected_info_keys = ['name', 'short_name', 'description', 'timestamp', 'internal_urn', 'online_registration', 'pls_id', 'number_of_patrons']
        assert set(library.get("basic_info").keys()) == set(expected_info_keys)

        expected_url_contact_keys = ['contact_email', 'help_email', 'copyright_email', 'web_url', 'authentication_url', 'contact_validated', 'help_validated', 'copyright_validated', 'opds_url']
        assert set(library.get("urls_and_contact")) == set(expected_url_contact_keys)

        expected_area_keys = ['focus', 'service']
        assert set(library.get("areas")) == set(expected_area_keys)

        expected_stage_keys = ['library_stage', 'registry_stage']
        assert set(library.get("stages").keys()) == set(expected_stage_keys)


    def test_libraries(self):
        # Test that the controller returns a specific set of information for each library.
        ct = self.connecticut_state_library
        ks = self.kansas_state_library
        nypl = self.nypl

        # Setting this up ensures that patron counts are measured.
        identifier, is_new = DelegatedPatronIdentifier.get_one_or_create(
            self._db, nypl, self._str, DelegatedPatronIdentifier.ADOBE_ACCOUNT_ID,
            None
        )

        everywhere = self._place(type=Place.EVERYWHERE)
        ia = self._library(
            "InternetArchive", "IA", [everywhere], has_email=True
        )
        in_testing = self._library(
            name="Testing",
            short_name="test_lib",
            library_stage=Library.TESTING_STAGE,
            registry_stage=Library.TESTING_STAGE
        )

        response = self.controller.libraries()
        libraries = response.get("libraries")

        assert len(libraries) == 4
        for library in libraries:
            self._check_keys(library)

        expected_names = [expected.name for expected in [ct, ks, nypl, ia]]
        actual_names = [library.get("basic_info").get("name") for library in libraries]
        assert set(expected_names) == set(actual_names)

        self._is_library(ct, libraries[0])
        self._is_library(ia, libraries[1])
        self._is_library(ks, libraries[2])
        self._is_library(nypl, libraries[3])

    def test_libraries_qa_admin(self):
        # Test that the controller returns a specific set of information for each library.
        ct = self.connecticut_state_library
        ks = self.kansas_state_library
        nypl = self.nypl
        in_testing = self._library(
            name="Testing",
            short_name="test_lib",
            library_stage=Library.TESTING_STAGE,
            registry_stage=Library.TESTING_STAGE,
        )

        response = self.controller.libraries(False)
        libraries = response.get("libraries")

        assert len(libraries) == 4
        for library in libraries:
            self._check_keys(library)

        expected_names = [expected.name for expected in [ct, ks, nypl, in_testing]]
        actual_names = [library.get("basic_info").get("name") for library in libraries]
        assert set(expected_names) == set(actual_names)

        self._is_library(ct, libraries[0])
        self._is_library(ks, libraries[1])
        self._is_library(nypl, libraries[2])
        self._is_library(in_testing, libraries[3], False)

    def test_libraries_opds_qa(self):
        library = self._library(
            name="Test Cancelled Library",
            short_name="test_cancelled_lib",
            library_stage=Library.CANCELLED_STAGE,
            registry_stage=Library.TESTING_STAGE
        )
        response = self.controller.libraries(False)
        libraries = response.get("libraries")

        # There are currently four libraries
        assert len(libraries) == 4

        with self.app.test_request_context("/libraries"):
            response = self.controller.libraries_opds(False)

            assert response.status == "200 OK"
            assert response.headers['Content-Type'] == OPDSCatalog.OPDS_TYPE

            catalog = response.json
>>>>>>> bbb3b772

        if key:
            auth_document['public_key'] = {
                "type": "RSA",
                "value": key.publickey().exportKey().decode("utf8")
            }
        return auth_document

    return _generate_auth_document


@pytest.fixture(scope="function", autouse=True)
def teardown(db_session, capsys):
    yield 1
    for resource in db_session.query(Resource).all():
        db_session.delete(resource)

    for hyperlink in db_session.query(Hyperlink).all():
        db_session.delete(hyperlink)

    for admin in db_session.query(Admin).all():
        db_session.delete(admin)

    db_session.commit()

class TestLibraryListController:

    def test_libraries_opds(
        self, db_session, create_test_library, mock_registry_controller, mock_library_list_controller, app,
        nypl, connecticut_state_library, kansas_state_library, mock_admin_controller
    ):
        library = create_test_library(db_session, library_name="Test Cancelled Library",
                                      short_name="test_cancelled_lib",
                                      library_stage=Library.CANCELLED_STAGE,
                                      registry_stage=Library.TESTING_STAGE)
        response = mock_admin_controller.libraries()
        libraries = response.get("libraries")

        # There are currently four libraries, but only the three in production are shown.
        assert len(libraries) == 3

        with app.test_request_context("/libraries"):
            response = mock_library_list_controller.libraries_opds()

            assert response.status == "200 OK"
            assert response.headers['Content-Type'] == OPDSCatalog.OPDS_TYPE

            catalog = json.loads(response.data)

            # In the OPDS response, instead of getting four libraries like
            # libraries_qa() returns, we should only get three back because
            # the last library has a stage that is cancelled.
            assert len(catalog['catalogs']) == 3

            [ct_catalog, ks_catalog, nypl_catalog] = catalog['catalogs']
            assert ct_catalog['metadata']['title'] == "Connecticut State Library"
            assert ct_catalog['metadata']['id'] == connecticut_state_library.internal_urn

            assert ks_catalog['metadata']['title'] == "Kansas State Library"
            assert ks_catalog['metadata']['id'] == kansas_state_library.internal_urn

            assert nypl_catalog['metadata']['title'] == "NYPL"
            assert nypl_catalog['metadata']['id'] == nypl.internal_urn

            [library_link, register_link, search_link, self_link] = sorted(
                catalog['links'], key=lambda x: x['rel']
            )
            url_for = app.library_registry.url_for

            assert self_link['href'] == url_for("libr_list.libraries_opds")
            assert self_link['rel'] == "self"
            assert self_link['type'] == OPDSCatalog.OPDS_TYPE

            # Try again with a location in Kansas.
            #
            # See test_app_server.py to verify that @uses_location
            # converts normal-looking latitude/longitude into this
            # format.
            with app.test_request_context("/libraries"):
                response = mock_library_list_controller.libraries_opds(location="SRID=4326;POINT(-98 39)")

            catalog = json.loads(response.data)
            titles = [x['metadata']['title'] for x in catalog['catalogs']]

            # The nearby library is promoted to the top of the list.
            # The other libraries are still in alphabetical order.
<<<<<<< HEAD
            assert titles == ['Kansas State Library', 'Connecticut State Library', 'NYPL']
    
    def test_nearby(
        self, app, mock_library_list_controller, nypl, connecticut_state_library, manhattan, adobe_integration
    ):
        with app.test_request_context("/"):
            response = mock_library_list_controller.nearby(manhattan, live=True)
=======
            assert titles == ['Kansas State Library', 'Connecticut State Library', 'NYPL']        

    def test_library_details(self):
        # Test that the controller can look up the complete information for one specific library.
        library = self.nypl

        def check(has_email=True):
            uuid = library.internal_urn.split("uuid:")[1]
            with self.app.test_request_context("/"):
                response = self.controller.library_details(uuid, 0)
            assert response.get("uuid") == uuid
            self._check_keys(response)
            self._is_library(library, response, has_email)

        check()

        # Delete the library's contact email, simulating an old
        # library created before this rule was instituted, and try
        # again.
        [self._db.delete(x) for x in library.hyperlinks]
        check(False)

    def test_library_details_with_error(self):
        # Test that the controller returns a problem detail document if the requested library doesn't exist.
        uuid = "not a real UUID!"
        with self.app.test_request_context("/"):
            response = self.controller.library_details(uuid)

        assert isinstance(response, ProblemDetail)
        assert response.status_code == 404
        assert response.title == LIBRARY_NOT_FOUND.title
        assert response.uri == LIBRARY_NOT_FOUND.uri

    def test_edit_registration(self):
        # Test that a specific library's stages can be edited via submitting a form.
        library = self._library(
            name="Test Library",
            short_name="test_lib",
            library_stage=Library.CANCELLED_STAGE,
            registry_stage=Library.TESTING_STAGE
        )
        uuid = library.internal_urn.split("uuid:")[1]
        with self.app.test_request_context("/", method="POST"):
            flask.request.form = MultiDict([
                ("uuid", uuid),
                ("Library Stage", "testing"),
                ("Registry Stage", "production"),
            ])

            response = self.controller.edit_registration()

        assert response._status_code == 200
        assert response.response[0].decode("utf8") == library.internal_urn

        edited_library = get_one(self._db, Library, short_name=library.short_name)
        assert edited_library.library_stage == Library.TESTING_STAGE
        assert edited_library.registry_stage == Library.PRODUCTION_STAGE

    def test_edit_registration_with_error(self):
        uuid = "not a real UUID!"
        with self.app.test_request_context("/", method="POST"):
            flask.request.form = MultiDict([
                ("uuid", uuid),
                ("Library Stage", "testing"),
                ("Registry Stage", "production"),
            ])
            response = self.controller.edit_registration()
        assert isinstance(response, ProblemDetail)
        assert response.status_code == 404
        assert response.title == LIBRARY_NOT_FOUND.title
        assert response.uri == LIBRARY_NOT_FOUND.uri

    def test_edit_registration_with_override(self):
        # Normally, if a library is already in production, its library_stage cannot be edited.
        # Admins should be able to override this by using the interface.
        nypl = self.nypl
        uuid = nypl.internal_urn.split("uuid:")[1]
        with self.app.test_request_context("/", method="POST"):
            flask.request.form = MultiDict([
                ("uuid", uuid),
                ("Library Stage", "cancelled"),
                ("Registry Stage", "cancelled")
            ])

            response = self.controller.edit_registration()
            assert response._status_code == 200
            assert response.response[0].decode("utf8") == nypl.internal_urn
            edited_nypl = get_one(self._db, Library, internal_urn=nypl.internal_urn)

    def test_validate_email(self):

        # You can't validate an email for a nonexistent library.
        with self.app.test_request_context("/", method="POST"):
            flask.request.form = MultiDict([
                ("uuid", "no:such:library"),
                ("email", "contact_email")
            ])
            response = self.controller.validate_email()
        assert isinstance(response, ProblemDetail)
        assert response.status_code == 404
        assert response.title == LIBRARY_NOT_FOUND.title
        assert response.uri == LIBRARY_NOT_FOUND.uri

        nypl = self.nypl
        uuid = nypl.internal_urn.split("uuid:")[1]
        validation = nypl.hyperlinks[0].resource.validation
        assert validation is None

        with self.app.test_request_context("/", method="POST"):
            flask.request.form = MultiDict([
                ("uuid", uuid),
                ("email", "contact_email")
            ])
            self.controller.validate_email()

        validation = nypl.hyperlinks[0].resource.validation
        assert isinstance(validation, Validation)
        assert validation.success is True

    def test_missing_email_error(self):
        library_without_email = self._library()
        uuid = library_without_email.internal_urn.split("uuid:")[1]
        with self.app.test_request_context("/", method="POST"):
            flask.request.form = MultiDict([
                ("uuid", uuid),
                ("email", "contact_email")
            ])
            response = self.controller.validate_email()

        assert isinstance(response, ProblemDetail)
        assert response.status_code == 400
        assert response.detail == 'The contact URI for this library is missing or invalid'
        assert response.uri == 'http://librarysimplified.org/terms/problem/invalid-contact-uri'

    def test_add_or_edit_pls_id(self):
        # Test that the user can input a new PLS ID
        library = self.nypl
        assert library.pls_id.value is None
        uuid = library.internal_urn.split("uuid:")[1]
        with self.app.test_request_context("/", method="POST"):
            flask.request.form = MultiDict([
                ("uuid", uuid),
                ("pls_id", "12345")
            ])
            response = self.controller.add_or_edit_pls_id()
        assert response._status_code == 200
        assert response.response[0].decode("utf8") == library.internal_urn

        library_with_pls_id = get_one(self._db, Library, short_name=library.short_name)
        assert library_with_pls_id.pls_id.value == "12345"

        # Test that the user can edit an existing PLS ID
        with self.app.test_request_context("/", method="POST"):
            flask.request.form = MultiDict([
                ("uuid", uuid),
                ("pls_id", "abcde")
            ])
            response = self.controller.add_or_edit_pls_id()

        updated = get_one(self._db, Library, short_name=library.short_name)
        assert updated.pls_id.value == "abcde"

    def test_add_or_edit_pls_id_with_error(self):
        with self.app.test_request_context("/", method="POST"):
            flask.request.form = MultiDict([
                ("uuid", "abc"),
                ("pls_id", "12345")
            ])
            response = self.controller.add_or_edit_pls_id()
        assert response.status_code == 404
        assert response.uri == LIBRARY_NOT_FOUND.uri

    def test_search_details(self):
        library = self.nypl
        kansas = self.kansas_state_library
        connecticut = self.connecticut_state_library
        with_description = self._library(
            name="Library With Description",
            has_email=True,
            description="For testing purposes"
        )

        # Searching for the name of a real library returns a dict whose value is a list containing
        # that library.
        with self.app.test_request_context("/", method="POST"):
            flask.request.form = MultiDict([
                ("name", "NYPL"),
            ])
            response = self.controller.search_details()

        for response_library in response.get("libraries"):
            self._is_library(library, response_library)

        # Searching for part of the library's name--"kansas" instead of "kansas state library" works.
        with self.app.test_request_context("/", method="POST"):
            flask.request.form = MultiDict([
                ("name", "kansas"),
            ])
            response = self.controller.search_details()

        for response_library in response.get("libraries"):
            self._is_library(kansas, response_library)

        # Searching for a partial name may yield multiple results.
        with self.app.test_request_context("/", method="POST"):
            flask.request.form = MultiDict([
                ("name", "state"),
            ])
            response = self.controller.search_details()
        libraries = response.get("libraries")
        assert len(libraries) == 2
        self._is_library(kansas, libraries[0])
        self._is_library(connecticut, libraries[1])

        # Searching for a word or phrase found within a library's description returns a dict whose value is a list containing
        # that library.
        with self.app.test_request_context("/", method="POST"):
            flask.request.form = MultiDict([
                ("name", "testing")
            ])
            response = self.controller.search_details()
        self._is_library(with_description, response.get("libraries")[0])

        # Searching for a name that cannot be found returns a problem detail.
        with self.app.test_request_context("/", method="POST"):
            flask.request.form = MultiDict([
                ("name", "other"),
            ])
            response = self.controller.search_details()

        assert response == LIBRARY_NOT_FOUND

    def _log_in(self):
        flask.request.form = MultiDict([
            ("username", "Admin"),
            ("password", "123"),
        ])
        return self.controller.log_in()

    def test_log_in(self):
        with self.app.test_request_context("/", method="POST"):
            response = self._log_in()
            assert response.status == "302 FOUND"
            assert session["username"] == "Admin"

    def test_log_in_with_error(self):
        admin = self._admin()
        with self.app.test_request_context("/", method="POST"):
            flask.request.form = MultiDict([
                ("username", "Admin"),
                ("password", "wrong"),
            ])
            response = self.controller.log_in()
            assert(isinstance(response, ProblemDetail))
            assert response.status_code == 401
            assert response.title == INVALID_CREDENTIALS.title
            assert response.uri == INVALID_CREDENTIALS.uri

    def test_log_in_new_admin(self):
        with self.app.test_request_context("/", method="POST"):
            flask.request.form = MultiDict([
                ("username", "New"),
                ("password", "password")
            ])
            response = self.controller.log_in()
            assert response.status == "302 FOUND"
            assert session["username"] == "New"

    def test_log_out(self):
        with self.app.test_request_context("/"):
            self._log_in()
            assert session["username"] == "Admin"
            response = self.controller.log_out()
            assert session["username"] == ""
            assert response.status == "302 FOUND"

    def test_instantiate_without_emailer(self):
        """If there is no emailer configured, the controller will still start
        up.
        """
        controller = LibraryRegistryController(self.library_registry)
        assert controller.emailer is None

    def test_nearby(self):
        with self.app.test_request_context("/"):
            response = self.controller.nearby(self.manhattan, live=True)
>>>>>>> bbb3b772
            assert isinstance(response, Response)
            assert "200 OK" == response.status
            assert response.headers['Content-Type'] == OPDSCatalog.OPDS_TYPE
            catalog = json.loads(response.data)

            # The catalog can be cached for a while, since the list of libraries
            # doesn't change very quickly.
            assert response.headers['Cache-Control'] == "public, no-transform, max-age: 43200, s-maxage: 21600"

            # We found both libraries within a 150-kilometer radius of the
            # starting point.
            nypl_catalog, ct_catalog = catalog['catalogs']
            assert nypl_catalog['metadata']['title'] == "NYPL"
            assert nypl_catalog['metadata']['distance'] == "0 km."
            assert ct_catalog['metadata']['title'] == "Connecticut State Library"
            assert ct_catalog['metadata']['distance'] == "29 km."

            # If that's not good enough, there's a link to the search
            # controller, so you can do a search.
            [library_link, register_link, search_link, self_link] = sorted(
                catalog['links'], key=lambda x: x['rel']
            )
            url_for = app.library_registry.url_for

            assert self_link['href'] == url_for("libr_list.nearby")
            assert self_link['rel'] == "self"
            assert self_link['type'] == OPDSCatalog.OPDS_TYPE

            assert search_link['href'] == url_for("libr_list.search")
            assert search_link['rel'] == "search"
            assert search_link['type'] == "application/opensearchdescription+xml"

            assert register_link["href"] == url_for("libr.register")
            assert register_link["rel"] == "register"
            assert register_link["type"] == (
                "application/opds+json;profile=https://librarysimplified.org/rel/profile/directory"
            )

            assert library_link["href"] == unquote(url_for("libr_list.library", uuid="{uuid}"))
            assert library_link["rel"] == "http://librarysimplified.org/rel/registry/library"
            assert library_link["type"] == "application/opds+json"
            assert library_link.get("templated") is True

            assert catalog["metadata"]["adobe_vendor_id"] == "VENDORID"

    def test_nearby_qa(self, db_session, app, mock_library_list_controller, manhattan, nypl, connecticut_state_library):
        # The libraries we used in the previous test are in production.
        # If we move them from production to TESTING, we won't find anything.
        for library in db_session.query(Library):
            library.registry_stage = Library.TESTING_STAGE

        with app.test_request_context("/"):
            response = mock_library_list_controller.nearby(manhattan, live=True)
            catalogs = json.loads(response.data)
            assert catalogs['catalogs'] == []

        # However, they will show up in the QA feed.
        with app.test_request_context("/"):
            response = mock_library_list_controller.nearby(manhattan, live=False)
            catalogs = json.loads(response.data)
            assert len(catalogs['catalogs']) == 2
            [catalog] = [
                x for x in catalogs['catalogs']
                if x['metadata']['id'] == nypl.internal_urn
            ]
            assert catalog['metadata']['title'] == "NYPL"

            # Some of the links are the same as in the production feed;
            # others are different.
            url_for = app.library_registry.url_for
            [library_link, register_link, search_link, self_link] = sorted(
                catalogs['links'], key=lambda x: x['rel']
            )

            # The 'register' link is the same as in the main feed.
            assert register_link["href"] == url_for("libr.register")
            assert register_link["rel"] == "register"

            # So is the 'library' templated link.
            assert library_link["href"] == unquote(url_for("libr_list.library", uuid="{uuid}"))
            assert library_link["rel"] == "http://librarysimplified.org/rel/registry/library"

            # This is a QA feed, and the 'search' and 'self' links
            # will give results from the QA feed.
            assert self_link['href'] == url_for("libr_list.nearby_qa")
            assert self_link['rel'] == "self"

            assert search_link['href'] == url_for("libr_list.search_qa")
            assert search_link['rel'] == "search"

    def test_nearby_no_location(self, app, mock_library_list_controller):
        with app.test_request_context("/"):
            response = mock_library_list_controller.nearby(None)
            assert isinstance(response, Response)
            assert response.status == "200 OK"
            assert response.headers['Content-Type'] == OPDSCatalog.OPDS_TYPE
            catalogs = json.loads(response.data)

            # We found no nearby libraries, because we had no location to
            # start with.
            assert catalogs['catalogs'] == []

    def test_nearby_no_libraries(self, app, mock_library_list_controller, oakland):
        with app.test_request_context("/"):
            response = mock_library_list_controller.nearby(oakland)
            assert isinstance(response, Response)
            assert response.status == "200 OK"
            assert response.headers['Content-Type'] == OPDSCatalog.OPDS_TYPE
            catalog = json.loads(response.data)

            # We found no nearby libraries, because we were across the
            # country from the only ones in the registry.
            assert catalog['catalogs'] == []

    def test_search_form(self, app, mock_library_list_controller, mock_registry):
        with app.test_request_context("/"):
            response = mock_library_list_controller.search(None)
            assert response.status == "200 OK"
            assert response.headers['Content-Type'] == "application/opensearchdescription+xml"

            # The search form can be cached more or less indefinitely.
            assert response.headers['Cache-Control'] == "public, no-transform, max-age: 2592000"

            # The search form points the client to the search controller.
            expect_url = mock_registry.url_for("libr_list.search")
            expect_url_tag = (
                '<Url type="application/atom+xml;profile=opds-catalog" template="%s?q={searchTerms}"/>' % expect_url
            )
            assert expect_url_tag in response.data.decode("utf8")

    def test_qa_search_form(self, app, mock_library_list_controller, mock_registry):
        """The QA search form links to the QA search controller."""
        with app.test_request_context("/"):
            response = mock_library_list_controller.search(None, live=False)
            assert response.status == "200 OK"

            expect_url = mock_registry.url_for("libr_list.search_qa")
            expect_url_tag = (
                '<Url type="application/atom+xml;profile=opds-catalog" template="%s?q={searchTerms}"/>' % expect_url
            )
            assert expect_url_tag in response.data.decode("utf8")

    def test_search(self, app, mock_library_list_controller, nypl, kansas_state_library, manhattan, adobe_integration):
        with app.test_request_context("/?q=manhattan"):
            response = mock_library_list_controller.search(manhattan)
            assert response.status == "200 OK"
            assert response.headers['Content-Type'] == OPDSCatalog.OPDS_TYPE
            catalog = json.loads(response.data)
            # We found the two matching results.
            [nypl_catalog, ks_catalog] = catalog['catalogs']
            assert nypl_catalog['metadata']['title'] == "NYPL"
            assert nypl_catalog['metadata']['distance'] == "0 km."

            assert ks_catalog['metadata']['title'] == "Kansas State Library"
            assert ks_catalog['metadata']['distance'] == "1928 km."

            [library_link, register_link, search_link, self_link] = sorted(
                catalog['links'], key=lambda x: x['rel']
            )
            url_for = app.library_registry.url_for

            # The search results have a self link and a link back to the search form.
            assert self_link['href'] == url_for("libr_list.search", q="manhattan")
            assert self_link['rel'] == "self"
            assert self_link['type'] == OPDSCatalog.OPDS_TYPE

            assert search_link['href'] == url_for("libr_list.search")
            assert search_link['rel'] == "search"
            assert search_link['type'] == "application/opensearchdescription+xml"

            assert register_link["href"] == url_for("libr.register")
            assert register_link["rel"] == "register"
            assert register_link["type"] == (
                "application/opds+json;profile=https://librarysimplified.org/rel/profile/directory"
            )

            assert library_link["href"] == unquote(url_for("libr_list.library", uuid="{uuid}"))
            assert library_link["rel"] == "http://librarysimplified.org/rel/registry/library"
            assert library_link["type"] == "application/opds+json"
            assert library_link.get("templated") is True

            assert catalog["metadata"]["adobe_vendor_id"] == "VENDORID"

    def test_search_qa(self, db_session, app, mock_library_list_controller, manhattan, nypl, kansas_state_library):
        # As we saw in the previous test, this search picks up two
        # libraries when we run it looking for production libraries. If
        # all of the libraries are cancelled, we don't find anything.
        for lib in db_session.query(Library):
            assert lib.registry_stage == Library.PRODUCTION_STAGE

        for lib in db_session.query(Library):
            lib.registry_stage = Library.CANCELLED_STAGE

        with app.test_request_context("/?q=manhattan"):
            response = mock_library_list_controller.search(manhattan, live=True)
            catalog = json.loads(response.data)
            assert catalog['catalogs'] == []

        # If we move one of the libraries back into the PRODUCTION
        # stage, we find it.
        kansas_state_library.registry_stage = Library.PRODUCTION_STAGE
        with app.test_request_context("/?q=manhattan"):
            response = mock_library_list_controller.search(manhattan, live=True)
            catalog = json.loads(response.data)
            [catalog] = catalog['catalogs']
            assert catalog['metadata']['title'] == 'Kansas State Library'

    def test_library(self, nypl, app, mock_library_list_controller):
        with app.test_request_context("/"):
            flask.request.library = nypl
            response = mock_library_list_controller.library()

        [catalog_entry] = json.loads(response.data).get("catalogs")
        assert catalog_entry.get("metadata").get("title") == nypl.name
        assert catalog_entry.get("metadata").get("id") == nypl.internal_urn


class TestLibraryRegistryController:

    def test_instantiate_without_emailer(self, mock_registry):
        """If there is no emailer configured, the controller will still start up."""
        controller = LibraryRegistryController(mock_registry)
        assert controller.emailer is None

    def queue_opds_success(
        self, http_client_obj, auth_url="http://circmanager.org/authentication.opds", media_type=None
    ):
        """
        The next HTTP request made by the registry will appear to retrieve a functional OPDS feed
        that links to `auth_url` as its Authentication For OPDS document.
        """
        media_type = media_type or OPDSCatalog.OPDS_1_TYPE
        http_client_obj.queue_response(
            200,
            media_type,
            links={
                AuthenticationDocument.AUTHENTICATION_DOCUMENT_REL: {
                    'url': auth_url, 'rel': AuthenticationDocument.AUTHENTICATION_DOCUMENT_REL
                }
            }
        )

    def test_register_get(self, db_session, app, mock_registry_controller):
        # When there is no terms-of-service document, you can get a
        # document describing the authentication process but it's
        # empty.
        with app.test_request_context("/", method="GET"):
            response = mock_registry_controller.register()
            assert response.status_code == 200
            assert json.loads(response.data) == {}

        # Set a terms-of-service link.
        tos = "http://terms.com/service.html"
        ConfigurationSetting.sitewide(
            db_session, Configuration.REGISTRATION_TERMS_OF_SERVICE_URL
        ).value = tos

        # And a terms-of-service HTML snippet.
        html = 'Terms of service are <a href="http://terms.com/service.html">over here</a>.'
        ConfigurationSetting.sitewide(
            db_session, Configuration.REGISTRATION_TERMS_OF_SERVICE_HTML
        ).value = html

        # Now the document contains two links, both with the
        # 'terms-of-service' rel. One links to the terms of service
        # document, the other is a data: URI containing a snippet of
        # HTML.
        with app.test_request_context("/", method="GET"):
            response = mock_registry_controller.register()
            assert response.status_code == 200
            data = json.loads(response.data)

            # Both links have the same rel and type.
            for link in data['links']:
                assert link["rel"] == "terms-of-service"
                assert link["type"] == "text/html"

            # Verifying the http: link is simple.
            [http_link, data_link] = data['links']
            assert http_link['href'] == tos

            # To verify the data: link we must first separate it from its
            # header and decode it.
            header, encoded = data_link['href'].split(",", 1)
            assert header == "data:text/html;base64"

            decoded = base64.b64decode(encoded)
            assert decoded.decode("utf8") == html

    def test_register_fails_when_no_auth_document_url_provided(
        self, app, mock_registry_controller, http_client
    ):
        """Without the URL to an Authentication For OPDS document,
        the registration process can't begin.
        """
        with app.test_request_context("/", method="POST"):
            response = mock_registry_controller.register(do_get=http_client.do_get)

            assert response == NO_AUTH_URL

    def test_register_fails_when_auth_document_url_times_out(
        self, app, registration_form, mock_registry_controller, http_client
    ):
        with app.test_request_context("/", method="POST"):
            flask.request.form = registration_form
            http_client.queue_response(RequestTimedOut("http://url", "sorry"))
            response = mock_registry_controller.register(do_get=http_client.do_get)
            assert response.uri == TIMEOUT.uri
            assert response.detail == 'Timeout retrieving auth document http://circmanager.org/authentication.opds'

    def test_register_fails_on_non_200_code(
        self, app, mock_registry_controller, registration_form, http_client
    ):
        """
        If the URL provided results in a status code other than
        200, the registration process can't begin.
        """
        with app.test_request_context("/", method="POST"):
            flask.request.form = registration_form

            # This server isn't working.
            http_client.queue_response(500)
            response = mock_registry_controller.register(do_get=http_client.do_get)
            assert response.uri == ERROR_RETRIEVING_DOCUMENT.uri
            assert response.detail == "Error retrieving auth document http://circmanager.org/authentication.opds"

            # This server incorrectly requires authentication to
            # access the authentication document.
            http_client.queue_response(401)
            response = mock_registry_controller.register(do_get=http_client.do_get)
            assert response.uri == ERROR_RETRIEVING_DOCUMENT.uri
            assert response.detail == "Error retrieving auth document http://circmanager.org/authentication.opds"

            # This server doesn't have an authentication document
            # at the specified URL.
            http_client.queue_response(404)
            response = mock_registry_controller.register(do_get=http_client.do_get)
            assert response.uri == INTEGRATION_DOCUMENT_NOT_FOUND.uri
            assert response.detail == (
                'No Authentication For OPDS document present at http://circmanager.org/authentication.opds'
            )

    def test_register_fails_on_non_authentication_document(
        self, app, mock_registry_controller, registration_form, http_client
    ):
        # The request succeeds but returns something other than
        # an authentication document.
        http_client.queue_response(200, content="I am not an Authentication For OPDS document.")
        with app.test_request_context("/", method="POST"):
            flask.request.form = registration_form
            response = mock_registry_controller.register(do_get=http_client.do_get)
            assert response == INVALID_INTEGRATION_DOCUMENT

    def test_register_fails_on_non_matching_id(
        self, app, mock_registry_controller, http_client, generate_auth_document
    ):
        # The request returns an authentication document but its `id`
        # doesn't match the final URL it was retrieved from.
        auth_document = generate_auth_document()
        http_client.queue_response(
            200, content=json.dumps(auth_document),
            url="http://a-different-url/"
        )
        with app.test_request_context("/", method="POST"):
            flask.request.form = ImmutableMultiDict([
                ("url", "http://a-different-url/"),
                ("contact", "mailto:me@library.org"),
            ])
            response = mock_registry_controller.register(do_get=http_client.do_get)

            assert response.uri == INVALID_INTEGRATION_DOCUMENT.uri
            assert response.detail == (
                "The OPDS authentication document's id (http://circmanager.org/authentication.opds) "
                "doesn't match its url (http://a-different-url/)."
            )

    def test_register_fails_on_missing_title(
        self, app, registration_form, mock_registry_controller, http_client, generate_auth_document
    ):
        # The request returns an authentication document but it's missing
        # a title.
        auth_document = generate_auth_document()
        del auth_document['title']
        http_client.queue_response(200, content=json.dumps(auth_document), url=auth_document['id'])
        with app.test_request_context("/", method="POST"):
            flask.request.form = registration_form
            response = mock_registry_controller.register(do_get=http_client.do_get)
            assert response.uri == INVALID_INTEGRATION_DOCUMENT.uri
            assert response.detail == "The OPDS authentication document is missing a title."

    def test_register_fails_on_no_start_link(
        self, app, mock_registry_controller, registration_form, http_client, generate_auth_document
    ):
        # The request returns an authentication document but it's missing
        # a link to an OPDS feed.
        auth_document = generate_auth_document()
        for link in list(auth_document['links']):
            if link['rel'] == 'start':
                auth_document['links'].remove(link)
        http_client.queue_response(
            200, content=json.dumps(auth_document), url=auth_document['id']
        )
        with app.test_request_context("/", method="POST"):
            flask.request.form = registration_form
            response = mock_registry_controller.register(do_get=http_client.do_get)
            assert response.uri == INVALID_INTEGRATION_DOCUMENT.uri
            assert response.detail == (
                "The OPDS authentication document is missing a 'start' link to the root OPDS feed."
            )

    def test_register_fails_on_start_link_not_found(
        self, app, http_client, mock_registry_controller, registration_form, generate_auth_document
    ):
        # The request returns an authentication document but an attempt
        # to retrieve the corresponding OPDS feed yields a 404.
        auth_document = generate_auth_document()
        http_client.queue_response(
            200, content=json.dumps(auth_document),
            url=auth_document['id']
        )
        http_client.queue_response(404)
        with app.test_request_context("/", method="POST"):
            flask.request.form = registration_form
            response = mock_registry_controller.register(do_get=http_client.do_get)
            assert response.uri == INTEGRATION_DOCUMENT_NOT_FOUND.uri
            assert response.detail == "No OPDS root document present at http://circmanager.org/feed/"

    def test_register_fails_on_start_link_timeout(
        self, app, http_client, mock_registry_controller, registration_form, generate_auth_document
    ):
        # The request returns an authentication document but an attempt
        # to retrieve the corresponding OPDS feed times out.
        auth_document = generate_auth_document()
        http_client.queue_response(200, content=json.dumps(auth_document), url=auth_document['id'])
        http_client.queue_response(RequestTimedOut("http://url", "sorry"))
        with app.test_request_context("/", method="POST"):
            flask.request.form = registration_form
            response = mock_registry_controller.register(do_get=http_client.do_get)
            assert response.uri == TIMEOUT.uri
            assert response.detail == "Timeout retrieving OPDS root document at http://circmanager.org/feed/"

    def test_register_fails_on_start_link_error(
        self, http_client, app, registration_form, mock_registry_controller, generate_auth_document
    ):
        # The request returns an authentication document but an attempt
        # to retrieve the corresponding OPDS feed gives a server-side error.
        auth_document = generate_auth_document()
        http_client.queue_response(200, content=json.dumps(auth_document), url=auth_document['id'])
        http_client.queue_response(500)
        with app.test_request_context("/", method="POST"):
            flask.request.form = registration_form
            response = mock_registry_controller.register(do_get=http_client.do_get)
            assert response.uri == ERROR_RETRIEVING_DOCUMENT.uri
            assert response.detail == "Error retrieving OPDS root document at http://circmanager.org/feed/"

    def test_register_fails_on_start_link_not_opds_feed(
        self, http_client, app, mock_registry_controller, registration_form, generate_auth_document
    ):
        """The request returns an authentication document but an attempt
        to retrieve the corresponding OPDS feed gives a server-side error.
        """
        auth_document = generate_auth_document()
        http_client.queue_response(
            200, content=json.dumps(auth_document), url=auth_document['id']
        )

        # The start link returns a 200 response code but the wrong
        # Content-Type.
        http_client.queue_response(200, "text/html")
        with app.test_request_context("/", method="POST"):
            flask.request.form = registration_form
            response = mock_registry_controller.register(do_get=http_client.do_get)
            assert response.uri == INVALID_INTEGRATION_DOCUMENT.uri
            assert response.detail == (
                "Supposed root document at http://circmanager.org/feed/ is not an OPDS document"
            )

    def test_register_fails_if_start_link_does_not_link_back_to_auth_document(
        self, http_client, app, registration_form, mock_registry_controller, generate_auth_document
    ):
        auth_document = generate_auth_document()
        http_client.queue_response(200, content=json.dumps(auth_document), url=auth_document['id'])

        # The start link returns a 200 response code and the right
        # Content-Type, but there is no Link header and the body is no
        # help.
        http_client.queue_response(200, OPDSCatalog.OPDS_TYPE, content='{}')
        with app.test_request_context("/", method="POST"):
            flask.request.form = registration_form
            response = mock_registry_controller.register(do_get=http_client.do_get)
            assert response.uri == INVALID_INTEGRATION_DOCUMENT.uri
            assert response.detail == (
                "OPDS root document at http://circmanager.org/feed/ does not link back to "
                "authentication document http://circmanager.org/authentication.opds"
            )

    def test_register_fails_on_broken_logo_link(
        self, http_client, app, mock_registry_controller, registration_form, generate_auth_document
    ):
        """
        The request returns a valid authentication document that links to a broken logo image.
        """
        auth_document = generate_auth_document()
        for link in auth_document['links']:
            if link['rel'] == 'logo':
                link['href'] = "http://example.com/broken-logo.png"
                break
        # Auth document request succeeds.
        http_client.queue_response(
            200, content=json.dumps(auth_document), url=auth_document['id']
        )

        # OPDS feed request succeeds.
        self.queue_opds_success(http_client)

        # Image request fails.
        http_client.queue_response(500)

        with app.test_request_context("/", method="POST"):
            flask.request.form = registration_form
            response = mock_registry_controller.register(do_get=http_client.do_get)
            assert response.uri == INVALID_INTEGRATION_DOCUMENT.uri
            assert response.detail == "Could not read logo image http://example.com/broken-logo.png"

    def test_register_fails_on_unknown_service_area(
        self, app, registration_form, http_client, mock_registry_controller, generate_auth_document
    ):
        """
        The auth document is valid but the registry doesn't recognize the library's service area.
        """
        with app.test_request_context("/", method="POST"):
            flask.request.form = registration_form
            auth_document = generate_auth_document()
            auth_document['service_area'] = {"US": ["Somewhere"]}
            http_client.queue_response(200, content=json.dumps(auth_document), url=auth_document['id'])
            self.queue_opds_success(http_client)
            response = mock_registry_controller.register(do_get=http_client.do_get)
            assert response.uri == INVALID_INTEGRATION_DOCUMENT.uri
            assert response.detail == "The following service area was unknown: {\"US\": [\"Somewhere\"]}."

    def test_register_fails_on_ambiguous_service_area(
        self, crude_us, new_york_city, manhattan_ks, app, registration_form, http_client,
        mock_registry_controller, generate_auth_document
    ):
        # Create a situation (which shouldn't exist in real life)
        # where there are two places with the same name and the same
        # .parent.
        new_york_city.parent = crude_us
        manhattan_ks.parent = crude_us

        with app.test_request_context("/", method="POST"):
            flask.request.form = registration_form
            auth_document = generate_auth_document()
            auth_document['service_area'] = {"US": ["Manhattan"]}
            http_client.queue_response(
                200, content=json.dumps(auth_document),
                url=auth_document['id']
            )
            self.queue_opds_success(http_client)
            response = mock_registry_controller.register(do_get=http_client.do_get)
            assert response.uri == INVALID_INTEGRATION_DOCUMENT.uri
            assert response.detail == "The following service area was ambiguous: {\"US\": [\"Manhattan\"]}."

    def test_register_fails_on_401_with_no_authentication_document(
        self, app, registration_form, http_client, mock_registry_controller, generate_auth_document
    ):
        with app.test_request_context("/", method="POST"):
            flask.request.form = registration_form
            auth_document = generate_auth_document()
            http_client.queue_response(
                200, content=json.dumps(auth_document), url=auth_document['id']
            )
            http_client.queue_response(401)
            response = mock_registry_controller.register(do_get=http_client.do_get)
            assert response.uri == INVALID_INTEGRATION_DOCUMENT.uri
            assert response.detail == (
                "401 response at http://circmanager.org/feed/ did not yield an Authentication For OPDS document"
            )

    def test_register_fails_on_401_if_authentication_document_ids_do_not_match(
        self, app, registration_form, http_client, mock_registry_controller, generate_auth_document
    ):
        with app.test_request_context("/", method="POST"):
            flask.request.form = registration_form
            auth_document = generate_auth_document()
            http_client.queue_response(
                200, content=json.dumps(auth_document),
                url=auth_document['id']
            )
            auth_document['id'] = "http://some-other-id/"
            http_client.queue_response(
                401, AuthenticationDocument.MEDIA_TYPE,
                content=json.dumps(auth_document),
                url=auth_document['id']
            )

            response = mock_registry_controller.register(do_get=http_client.do_get)
            assert response.uri == INVALID_INTEGRATION_DOCUMENT.uri
            assert response.detail == (
                "Authentication For OPDS document guarding http://circmanager.org/feed/ does not match "
                "the one at http://circmanager.org/authentication.opds"
            )

    def test_register_succeeds_on_401_if_authentication_document_ids_match(
        self, app, registration_form, http_client, mock_registry_controller,
        generate_auth_document, db_session
    ):
        with app.test_request_context("/", method="POST"):
            flask.request.form = registration_form
            auth_document = generate_auth_document()
            http_client.queue_response(200, content=json.dumps(auth_document), url=auth_document['id'])
            http_client.queue_response(401, AuthenticationDocument.MEDIA_TYPE,
                                       content=json.dumps(auth_document), url=auth_document['id'])

            response = mock_registry_controller.register(do_get=http_client.do_get)
            assert response.status_code == 201

        [test_library_to_destroy] = db_session.query(Library).filter(Library.name == 'A Library').all()

    # NOTE: This is commented out until we can say that registration
    # requires providing a contact email and expect every new library
    # to be on a circulation manager that can meet this requirement.
    #
    # def test_register_fails_on_no_contact_email(self):
    #     with app.test_request_context("/", method="POST"):
    #         flask.request.form = ImmutableMultiDict([
    #             ("url", "http://circmanager.org/authentication.opds"),
    #         ])
    #         response = mock_registry_controller.register(do_get=http_client.do_get)
    #         assert response.title == "Invalid or missing configuration contact email address"

    #         flask.request.form = ImmutableMultiDict([
    #             ("url", "http://circmanager.org/authentication.opds"),
    #             ("contact", "http://contact-us/")
    #         ])
    #         response = mock_registry_controller.register(do_get=http_client.do_get)
    #         assert response.title == "Invalid or missing configuration contact email address"

    def test_register_fails_on_missing_email_in_authentication_document(
        self, http_client, app, mock_registry_controller, registration_form, generate_auth_document
    ):
        for (rel, error) in (
                ("http://librarysimplified.org/rel/designated-agent/copyright",
                 "Invalid or missing copyright designated agent email address"),
                ("help", "Invalid or missing patron support email address")
        ):
            # Start with a valid document.
            auth_document = generate_auth_document()

            # Remove the crucial link.
            auth_document['links'] = [x for x in auth_document['links']
                                      if x['rel'] != rel or not x['href'].startswith("mailto:")]

            def _request_fails():
                http_client.queue_response(
                    200, content=json.dumps(auth_document),
                    url=auth_document['id']
                )
                with app.test_request_context("/", method="POST"):
                    flask.request.form = registration_form
                    response = mock_registry_controller.register(do_get=http_client.do_get)
                    assert response.title == error

            _request_fails()

            # Now add the link back but as an http: link.
            auth_document['links'].append(dict(rel=rel, href="http://not-an-email/"))
            _request_fails()

    def test_registration_fails_if_email_server_fails(
        self, mock_registry_controller, http_client, app, generate_auth_document,
        db_session
    ):
        """
        Even if everything looks good, registration can fail if the library registry
        can't send out the validation emails.
        """
        # Simulate an SMTP server that won't accept email for whatever reason.
        class NonfunctionalEmailer(MockEmailer):
            def send(self, *args, **kwargs):
                raise SMTPException("SMTP server is broken")

        mock_registry_controller.emailer = NonfunctionalEmailer()

        # Pretend we are a library with a valid authentication document.
        auth_document = generate_auth_document(None)
        http_client.queue_response(200, content=json.dumps(auth_document), url=auth_document['id'])
        self.queue_opds_success(http_client)

        auth_url = "http://circmanager.org/authentication.opds"     # noqa: F841
        # Send a registration request to the registry.
        with app.test_request_context("/", method="POST"):
            flask.request.form = ImmutableMultiDict([
                ("url", auth_document['id']),
                ("contact", "mailto:me@library.org"),
            ])
            response = mock_registry_controller.register(do_get=http_client.do_get)

        # We get back a ProblemDetail the first time
        # we got a problem sending an email. In this case, it was
        # trying to contact the library's 'help' address included in the
        # library's authentication document.
        assert response.uri == INTEGRATION_ERROR.uri
        assert response.detail == "SMTP error while sending email to mailto:help@library.org"

<<<<<<< HEAD
        [test_library_to_destroy] = db_session.query(Library).filter(Library.name == 'A Library').all()

    def test_registration_fails_if_email_server_unusable(
        self, db_session, mock_registry_controller, http_client, app, generate_auth_document,
    ):
=======
    def test_registration_fails_if_email_server_unusable(self):
>>>>>>> bbb3b772
        """
        GIVEN: An email integration which is missing or not responding
        WHEN:  A registration is requested
        THEN:  A ProblemDetail of an appropriate type should be returned
        """
        # Simulate an SMTP server that is wholly unresponsive
        class UnresponsiveEmailer(Emailer):
            def _send_email(*args):
                raise Exception("message from UnresponsiveEmailer")
<<<<<<< HEAD

=======
>>>>>>> bbb3b772
        unresponsive_emailer_kwargs = {
            "smtp_username": "library",
            "smtp_password": "library",
            "smtp_host": "library",
            "smtp_port": "12345",
            "from_name": "Test",
            "from_address": "test@library.tld",
            "templates": {
<<<<<<< HEAD
                "address_needs_confirmation": EmailTemplate(
                    "subject", "Hello, %(to_address)s, this is %(from_address)s."
                ),
                "address_designated": EmailTemplate(
                    "subject", "Hello, %(to_address)s, this is %(from_address)s."
                )
            },
        }

        mock_registry_controller.emailer = UnresponsiveEmailer(**unresponsive_emailer_kwargs)

        # Pretend we are a library with a valid authentication document.
        auth_document = generate_auth_document(None)
        http_client.queue_response(200, content=json.dumps(auth_document), url=auth_document['id'])
        self.queue_opds_success(http_client)

        # Send a registration request to the registry.
        with app.test_request_context("/", method="POST"):
=======
                "address_needs_confirmation": EmailTemplate("subject", "Hello, %(to_address)s, this is %(from_address)s.")
            },
        }
        self.controller.emailer = UnresponsiveEmailer(**unresponsive_emailer_kwargs)

        # Pretend we are a library with a valid authentication document.
        auth_document = self._auth_document(None)
        self.http_client.queue_response(
            200, content=json.dumps(auth_document),
            url=auth_document['id']
        )
        self.queue_opds_success()

        # Send a registration request to the registry.
        with self.app.test_request_context("/", method="POST"):
>>>>>>> bbb3b772
            flask.request.form = ImmutableMultiDict([
                ("url", auth_document['id']),
                ("contact", "mailto:me@library.org"),
            ])
<<<<<<< HEAD
            response = mock_registry_controller.register(do_get=http_client.do_get)
=======
            response = self.controller.register(do_get=self.http_client.do_get)
>>>>>>> bbb3b772

        # We get back a ProblemDetail the first time
        # we got a problem sending an email. In this case, it was
        # trying to contact the library's 'help' address included in the
        # library's authentication document.
        assert response.uri == UNABLE_TO_NOTIFY.uri

<<<<<<< HEAD
        [test_library_to_destroy] = db_session.query(Library).filter(Library.name == 'A Library').all()

    @pytest.mark.needsdecomposition
    def test_register_success(
        self, db_session, app, mock_registry_controller, http_client, generate_auth_document,
        kansas_state, connecticut_state
    ):
=======
    def test_register_success(self):
>>>>>>> bbb3b772
        opds_directory = "application/opds+json;profile=https://librarysimplified.org/rel/profile/directory"

        # Pretend we are a library with a valid authentication document.
        key = RSA.generate(1024)
        auth_document = generate_auth_document(key)
        http_client.queue_response(200, content=json.dumps(auth_document), url=auth_document['id'])
        self.queue_opds_success(http_client)

        auth_url = "http://circmanager.org/authentication.opds"
        opds_url = "http://circmanager.org/feed/"

        # Send a registration request to the registry.
        random.seed(42)

        with app.test_request_context("/", method="POST"):
            flask.request.form = ImmutableMultiDict([
                ("url", auth_url),
                ("contact", "mailto:me@library.org"),
            ])
            response = mock_registry_controller.register(do_get=http_client.do_get)
            assert response.status_code == 201
            assert response.headers.get("Content-Type") == opds_directory

            # The library has been created. Information from its
            # authentication document has been added to the database.
            library = get_one(db_session, Library, opds_url=opds_url)
            assert library is not None
            assert library.name == "A Library"
            assert library.description == "Description"
            assert library.web_url == "http://circmanager.org"
            assert library.logo == "data:image/png;imagedata"

            # The client didn't specify a stage, so the server acted
            # like the client asked to be put into production.
            assert library.library_stage == Library.PRODUCTION_STAGE

            assert library.anonymous_access is True
            assert library.online_registration is True

            [collection_summary] = library.collections
            assert collection_summary.language is None
            assert collection_summary.size == 100
            [service_area] = library.service_areas
            assert service_area.place_id == kansas_state.id

            # To get this information, a request was made to the
            # circulation manager's Authentication For OPDS document.
            # A follow-up request was made to the feed mentioned in that
            # document.
            #
            assert http_client.requests == [
                "http://circmanager.org/authentication.opds",
                "http://circmanager.org/feed/"
            ]

            # And the document we queued up was fed into the library
            # registry.
            catalog = json.loads(response.data)
            assert catalog['metadata']['title'] == "A Library"
            assert catalog['metadata']['description'] == 'Description'

            # Since the auth document had a public key, the registry
            # generated a short name and shared secret for the library.
            #
            # We know which short name will be generated because we seeded
            # the random number generator for this test.
            #
            # We can't try the same trick with the shared secret,
            # because it was generated using techniques designed for
            # cryptography which ignore seed(). But we do know how
            # long it is.
            expect = 'UDAXIH'
            assert expect == library.short_name
            assert len(library.shared_secret) == 48

            assert catalog["metadata"]["short_name"] == library.short_name
            # The registry encrypted the secret with the public key, and
            # it can be decrypted with the private key.
            encryptor = PKCS1_OAEP.new(key)
            shared_secret = catalog["metadata"]["shared_secret"]
            encrypted_secret = base64.b64decode(shared_secret.encode("utf8"))
            decrypted_secret = encryptor.decrypt(encrypted_secret)
            assert decrypted_secret.decode("utf8") == library.shared_secret

        old_secret = library.shared_secret
        http_client.requests = []

        # Hyperlink objects were created for the three email addresses
        # associated with the library.
        help_link, copyright_agent_link, integration_contact_link = sorted(
            library.hyperlinks, key=lambda x: x.rel
        )
        assert help_link.rel == "help"
        assert help_link.href == "mailto:help@library.org"
        assert copyright_agent_link.rel == Hyperlink.COPYRIGHT_DESIGNATED_AGENT_REL
        assert copyright_agent_link.href == "mailto:dmca@library.org"
        assert integration_contact_link.rel == Hyperlink.INTEGRATION_CONTACT_REL
        assert integration_contact_link.href == "mailto:me@library.org"

        # A confirmation email was sent out for each of those addresses.
        sent = sorted(mock_registry_controller.emailer.sent_out, key=lambda x: x[1])
        for email in sent:
            assert email[0] == Emailer.ADDRESS_NEEDS_CONFIRMATION
        destinations = [x[1] for x in sent]
        assert destinations == ["dmca@library.org", "help@library.org", "me@library.org"]
        mock_registry_controller.emailer.sent_out = []

        # The document sent by the library registry to the library
        # includes status information about the library's integration
        # contact address -- information that wouldn't be made
        # available to the public.
        [link] = [x for x in catalog['links'] if
                  x.get('rel') == Hyperlink.INTEGRATION_CONTACT_REL]
        assert link['href'] == "mailto:me@library.org"
        assert link['properties'][Validation.STATUS_PROPERTY] == Validation.IN_PROGRESS

        # Later, the library's information changes.
        auth_document = {
            "id": auth_url,
            "name": "A Library",
            "service_description": "New and improved",
            "links": [
                {"rel": "logo", "href": "/logo.png", "type": "image/png"},
                {"rel": "start", "href": "http://circmanager.org/feed/",
                 "type": "application/atom+xml;profile=opds-catalog"},
                {"rel": "help", "href": "mailto:new-help@library.org"},
                {"rel": "http://librarysimplified.org/rel/designated-agent/copyright", "href": "mailto:me@library.org"},

            ],
            "service_area": {"US": "Connecticut"},
        }
        http_client.queue_response(
            200, content=json.dumps(auth_document), url=auth_document['id']
        )
        self.queue_opds_success(http_client)

        # We have a new logo as well.
        image_data = (
            b'\x89PNG\r\n\x1a\n\x00\x00\x00\rIHDR\x00\x00\x00\x01\x00\x00\x00\x01\x01\x03\x00\x00\x00%\xdbV'
            b'\xca\x00\x00\x00\x06PLTE\xffM\x00\x01\x01\x01\x8e\x1e\xe5\x1b\x00\x00\x00\x01tRNS\xcc\xd24V'
            b'\xfd\x00\x00\x00\nIDATx\x9cc`\x00\x00\x00\x02\x00\x01H\xaf\xa4q\x00\x00\x00\x00IEND\xaeB`\x82'
        )
        http_client.queue_response(200, content=image_data, media_type="image/png")

        # So the library re-registers itself, and gets an updated
        # registry entry.
        #
        # This time, the library explicitly specifies which stage it
        # wants to be in.
        with app.test_request_context("/", method="POST"):
            flask.request.form = ImmutableMultiDict([
                ("url", auth_url),
                ("contact", "mailto:me@library.org"),
                ("stage", Library.TESTING_STAGE)
            ])

            response = mock_registry_controller.register(do_get=http_client.do_get)
            assert response.status_code == 200
            assert response.headers.get("Content-Type") == opds_directory

            # The data sent in the response includes the library's new
            # data.
            catalog = json.loads(response.data)
            assert catalog['metadata']['title'] == "A Library"
            assert catalog['metadata']['description'] == 'New and improved'

            # The library's new data is also in the database.
            library = get_one(db_session, Library, opds_url=opds_url)
            assert library is not None
            assert library.name == "A Library"
            assert library.description == "New and improved"
            assert library.web_url is None
            encoded_image = base64.b64encode(image_data).decode("utf8")
            assert library.logo == "data:image/png;base64,%s" % encoded_image
            # The library's library_stage has been updated to reflect
            # the 'stage' method passed in from the client.
            assert library.library_stage == Library.TESTING_STAGE

            # There are still three Hyperlinks associated with the
            # library.
            help_link_2, copyright_agent_link_2, integration_contact_link_2 = sorted(
                library.hyperlinks, key=lambda x: x.rel
            )

            # The Hyperlink objects are the same as before.
            assert help_link == help_link_2
            assert copyright_agent_link == copyright_agent_link_2
            assert integration_contact_link == integration_contact_link_2

            # But two of the hrefs have been updated to reflect the new
            # authentication document.
            assert help_link.rel == "help"
            assert help_link.href == "mailto:new-help@library.org"
            assert copyright_agent_link.rel == Hyperlink.COPYRIGHT_DESIGNATED_AGENT_REL
            assert copyright_agent_link.href == "mailto:me@library.org"

            # The link that hasn't changed is unaffected.
            assert integration_contact_link.rel == Hyperlink.INTEGRATION_CONTACT_REL
            assert integration_contact_link.href == "mailto:me@library.org"

            # Two emails were sent out -- one asking for confirmation
            # of new-help@library.org, and one announcing the new role
            # for me@library.org (which already has an outstanding
            # confirmation request) as designated copyright agent.
            new_dmca, new_help = sorted(
                [(x[1], x[0]) for x in mock_registry_controller.emailer.sent_out]
            )
            assert new_dmca == ("me@library.org", Emailer.ADDRESS_DESIGNATED)
            assert new_help == ("new-help@library.org", Emailer.ADDRESS_NEEDS_CONFIRMATION)

            # Commit to update library.service_areas.
            db_session.commit()

            # The library's service areas have been updated.
            [service_area] = library.service_areas
            assert service_area.place_id == connecticut_state.id

            # In addition to making the request to get the
            # Authentication For OPDS document, and the request to
            # get the root OPDS feed, the registry made a
            # follow-up request to download the library's logo.
            assert http_client.requests == [
                "http://circmanager.org/authentication.opds",
                "http://circmanager.org/feed/",
                "http://circmanager.org/logo.png"
            ]

        # If we include the old secret in a request and also set
        # reset_shared_secret, the registry will generate a new
        # secret.
        form_args_no_reset = ImmutableMultiDict([
            ("url", "http://circmanager.org/authentication.opds"),
            ("contact", "mailto:me@library.org")
        ])
        form_args_with_reset = ImmutableMultiDict(
            list(form_args_no_reset.items()) + [
                ("reset_shared_secret", "y")
            ]
        )
        with app.test_request_context("/", headers={"Authorization": "Bearer %s" % old_secret}, method="POST"):
            flask.request.form = form_args_with_reset
            key = RSA.generate(1024)
            auth_document = generate_auth_document(key)
            http_client.queue_response(
                200, content=json.dumps(auth_document), url=auth_document['id']
            )
            self.queue_opds_success(http_client)

            response = mock_registry_controller.register(do_get=http_client.do_get)
            assert response.status_code == 200
            catalog = json.loads(response.data)
            assert library.shared_secret != old_secret

            # The registry encrypted the new secret with the public key, and
            # it can be decrypted with the private key.
            encryptor = PKCS1_OAEP.new(key)
            encrypted_secret = base64.b64decode(catalog["metadata"]["shared_secret"])
            assert encryptor.decrypt(encrypted_secret).decode("utf8") == library.shared_secret

        old_secret = library.shared_secret

        # If we include an incorrect secret, or we don't ask for the
        # secret to be reset, the secret doesn't change.
        for secret, form in (
            ("notthesecret", form_args_with_reset),
            (library.shared_secret, form_args_no_reset)
        ):
            with app.test_request_context("/", headers={"Authorization": "Bearer %s" % secret}):
                flask.request.form = form

                key = RSA.generate(1024)
                auth_document = generate_auth_document(key)
                http_client.queue_response(
                    200, content=json.dumps(auth_document)
                )
                self.queue_opds_success(http_client)

                response = mock_registry_controller.register(
                    do_get=http_client.do_get
                )

                assert response.status_code == 200
                assert library.shared_secret == old_secret

        [test_library_to_destroy] = db_session.query(Library).filter(Library.name == 'A Library').all()

    def test_register_with_secret_changes_authentication_url_and_opds_url(
        self, db_session, create_test_library, http_client, app,
        mock_registry_controller, generate_auth_document
    ):
        # This Library was created previously with a certain shared
        # secret, at a URL that's no longer valid.
        secret = "it's a secret"
        library = create_test_library(db_session)
        library.authentication_url = "http://old-url/authentication_document"
        library.opds_url = "http://old-url/opds"
        library.shared_secret = secret

        # We're going to register a library at an apparently new URL,
        # but since we're providing the shared secret for an existing
        # Library, the registry will know to modify that Library instead
        # of creating a new one.
        auth_document = generate_auth_document()
        new_auth_url = auth_document['id']
        [new_opds_url] = [x['href'] for x in auth_document['links'] if x['rel'] == 'start']
        http_client.queue_response(200, content=json.dumps(auth_document), url=new_auth_url)
        self.queue_opds_success(http_client)

        with app.test_request_context("/", method="POST"):
            flask.request.headers = {"Authorization": "Bearer %s" % secret}
            flask.request.form = ImmutableMultiDict([("url", new_auth_url)])
            response = mock_registry_controller.register(do_get=http_client.do_get)
            # No new library was created.
            assert response.status_code == 200

        # The library's authentication_url and opds_url have been modified.
        assert library.authentication_url == new_auth_url
        assert library.opds_url == new_opds_url


class TestValidationController:
    def test_html_response(self, mock_registry):
        # Test the generation of a simple HTML-based HTTP response.
        controller = ValidationController(mock_registry)
        response = controller.html_response(999, "a message")
        assert response.status_code == 999
        assert response.headers['Content-Type'] == "text/html"
        assert response.data.decode("utf8") == controller.MESSAGE_TEMPLATE % dict(message="a message")

    def test_validate(self, mock_registry, db_session, create_test_library):
        class Mock(ValidationController):
            def html_response(self, status_code, message):
                return (status_code, message)

        controller = Mock(mock_registry)

        def assert_response(resource_id, secret, status_code, message):
            """Invoke the validate() method with the given secret
            and verify that html_response is called with the given
            status_code and message.
            """
            result = controller.confirm(resource_id, secret)
            assert result == (status_code, message)

        # This library has three links: two that are in the middle of
        # the validation process and one that has not started the
        # validation process.
        library = create_test_library(db_session)

        (link1, _) = library.set_hyperlink("rel", "mailto:1@library.org")
        needs_validation = link1.resource
        needs_validation.restart_validation()
        secret = needs_validation.validation.secret

        (link2, _) = library.set_hyperlink("rel2", "mailto:2@library.org")
        needs_validation_2 = link2.resource
        needs_validation_2.restart_validation()
        secret2 = needs_validation_2.validation.secret

        (link3, _) = library.set_hyperlink("rel2", "mailto:3@library.org")
        not_started = link3.resource    # noqa: F841

        # Simple tests for missing fields or failed lookups.
        assert_response(needs_validation.id, "", 404, "No confirmation code provided")
        assert_response(None, "a code", 404, "No resource ID provided")
        assert_response(-20, secret, 404, "No such resource")

        # Secret does not exist.
        assert_response(needs_validation.id, "nosuchcode", 404, "Confirmation code 'nosuchcode' not found")

        # Secret exists but is associated with a different Resource.
        assert_response(needs_validation.id, secret2, 404, "Confirmation code %r not found" % secret2)

        # Secret exists but is not associated with any Resource (this
        # shouldn't happen).
        needs_validation_2.validation.resource = None
        assert_response(needs_validation.id, secret2, 404, "Confirmation code %r not found" % secret2)

        # Secret matches resource but validation has expired.
        needs_validation.validation.started_at = (datetime.datetime.now() - datetime.timedelta(days=7))
        assert_response(
            needs_validation.id, secret, 400,
            "Confirmation code %r has expired. Re-register to get another code." % secret
        )

        # Success.
        needs_validation.restart_validation()
        secret = needs_validation.validation.secret
        assert_response(needs_validation.id, secret, 200, "You successfully confirmed mailto:1@library.org.")

        # A Resource can't be validated twice.
        assert_response(needs_validation.id, secret, 200, "This URI has already been validated.")


class TestCoverageController:
    def parse_to(
        self, app, db_session_obj, controller, coverage, places=[],
        ambiguous=None, unknown=None, to_json=True
    ):
        """
        Make a request to the coverage controller to turn a coverage object into GeoJSON.
        Verify that the Places in `places` are represented in the coverage object and that
        the 'ambiguous' and 'unknown' extensions are also as expected.
        """
        if to_json:
            coverage = json.dumps(coverage)
        with app.test_request_context("/?coverage=%s" % coverage, method="POST"):
            response = controller.lookup()

        # The response is always GeoJSON.
        assert response.headers['Content-Type'] == "application/geo+json"
        geojson = json.loads(response.data)

        # Unknown or ambiguous places will be mentioned in these extra fields.
        actual_unknown = geojson.pop('unknown', None)
        assert unknown == actual_unknown
        actual_ambiguous = geojson.pop('ambiguous', None)
        assert actual_ambiguous == ambiguous

        # Without those extra fields, the GeoJSON document should be
        # identical to the one we get by calling Place.to_geojson
        # on the expected places.
        expect_geojson = Place.to_geojson(db_session_obj, *places)
        assert expect_geojson == geojson

    def test_lookup(self, app, db_session, mock_registry, kansas_state, massachusetts_state, boston_ma):
        controller = CoverageController(mock_registry)
        # Set up a default nation to make it easier to test a variety of coverage area types.
        ConfigurationSetting.sitewide(db_session, Configuration.DEFAULT_NATION_ABBREVIATION).value = "US"

        # Parse some strings to GeoJSON objects.
        self.parse_to(app, db_session, controller, "Boston, MA", [boston_ma], to_json=False)
        self.parse_to(app, db_session, controller, "Boston, MA", [boston_ma], to_json=True)
        self.parse_to(app, db_session, controller, "Massachusetts", [massachusetts_state])
        self.parse_to(app, db_session, controller, ["Massachusetts", "Kansas"], [massachusetts_state, kansas_state])
        self.parse_to(app, db_session, controller, {"US": "Kansas"}, [kansas_state])
        self.parse_to(app, db_session, controller, {"US": ["Massachusetts", "Kansas"]},
                      [massachusetts_state, kansas_state])
        self.parse_to(app, db_session, controller, ["KS", "UT"], [kansas_state], unknown={"US": ["UT"]})

        # Creating two states with the same name is the simplest way
        # to create an ambiguity problem.
        massachusetts_state.external_name = "Kansas"
        self.parse_to(app, db_session, controller, "Kansas", [], ambiguous={"US": ["Kansas"]})

    def test_library_eligibility_and_focus(
        self, db_session, create_test_library, app, new_york_state, new_york_city
    ):
        # focus_for_library() and eligibility_for_library() represent a library's service area as GeoJSON.

        # We don't use self.nypl here because we want to set more realistic service and focus areas.
        library = create_test_library(db_session, library_name="NYPL")

        # New York State is the eligibility area for NYPL.
        get_one_or_create(
            db_session, ServiceArea, library=library,
            place=new_york_state, type=ServiceArea.ELIGIBILITY
        )

        # New York City is the focus area.
        get_one_or_create(
            db_session, ServiceArea, library=library,
            place=new_york_city, type=ServiceArea.FOCUS
        )

        with app.test_request_context("/"):
            flask.request.library = library
            focus = app.library_registry.coverage_controller.focus_for_library()
            eligibility = app.library_registry.coverage_controller.eligibility_for_library()

            # In both cases we got a GeoJSON document
            for response in (focus, eligibility):
                assert response.status_code == 200
                assert response.headers['Content-Type'] == "application/geo+json"

            # The GeoJSON documents are the ones we'd expect from turning
            # the corresponding service areas into GeoJSON.
            focus = json.loads(focus.data)
            assert focus == Place.to_geojson(db_session, new_york_city)

            eligibility = json.loads(eligibility.data)
            assert eligibility == Place.to_geojson(db_session, new_york_state)

class TestAdminController:

    def _is_library(self, expected, actual, has_email=True):
        # Helper method to check that a library found by a controller is equivalent
        # to a particular library in the database
        flattened = {}
        # Getting rid of the "uuid" key before populating flattened, because its value
        # is just a string, not a subdictionary.
        # The UUID information is still being checked elsewhere.
        del actual["uuid"]
        for subdictionary in list(actual.values()):
            flattened.update(subdictionary)

        for k in flattened:
            if k == "library_stage":
                assert expected._library_stage == flattened.get("library_stage")
            elif k == "timestamp":
                actual_ts = flattened.get("timestamp")
                expected_ts = expected.timestamp
                actual_time = [actual_ts.year, actual_ts.month, actual_ts.day]
                expected_time = [expected_ts.year, expected_ts.month, expected_ts.day]
                assert expected_time == actual_time
            elif k.endswith("_email"):
                if has_email:
                    expected_email = expected.name + "@library.org"
                    assert expected_email == flattened.get(k)
            elif k.endswith("_validated"):
                if isinstance(flattened.get(k), str):
                    assert flattened.get(k) == "Not validated"
                elif isinstance(flattened.get(k), datetime.datetime):
                    continue
            elif k == "online_registration":
                assert str(expected.online_registration) == flattened.get("online_registration")
            elif k in ["focus", "service"]:
                area_type_names = dict(focus=ServiceArea.FOCUS, service=ServiceArea.ELIGIBILITY)
                actual_areas = flattened.get(k)
                expected_areas = [x.place.human_friendly_name or 'Everywhere'
                                  for x in expected.service_areas
                                  if x.type == area_type_names[k]]
                assert expected_areas == actual_areas
            elif k == Library.PLS_ID:
                assert expected.pls_id.value == flattened.get(k)
            elif k == "number_of_patrons":
                assert str(getattr(expected, k)) == flattened.get(k)
            else:
                assert getattr(expected, k) == flattened.get(k)

    def _check_keys(self, library):
        # Helper method to check that the controller is sending the right pieces of information about a library.
        expected_categories = ['uuid', 'basic_info', 'urls_and_contact', 'stages', 'areas']
        assert set(library.keys()) == set(expected_categories)

        expected_info_keys = ['name', 'short_name', 'description', 'timestamp', 'internal_urn',
                              'online_registration', 'pls_id', 'number_of_patrons']
        assert set(library.get("basic_info").keys()) == set(expected_info_keys)

        expected_url_contact_keys = ['contact_email', 'help_email', 'copyright_email', 'web_url',
                                     'authentication_url', 'contact_validated', 'help_validated',
                                     'copyright_validated', 'opds_url']
        assert set(library.get("urls_and_contact")) == set(expected_url_contact_keys)

        expected_area_keys = ['focus', 'service']
        assert set(library.get("areas")) == set(expected_area_keys)

        expected_stage_keys = ['library_stage', 'registry_stage']
        assert set(library.get("stages").keys()) == set(expected_stage_keys)

    def test_library_details(self, db_session, app, nypl, mock_admin_controller):
        # Test that the controller can look up the complete information for one specific library.
        def check(has_email=True):
            uuid = nypl.internal_urn.split("uuid:")[1]
            with app.test_request_context("/"):
                response = mock_admin_controller.library_details(uuid, 0)
            assert response.get("uuid") == uuid
            self._check_keys(response)
            self._is_library(nypl, response, has_email)

        check()

        # Delete the library's contact email, simulating an old
        # library created before this rule was instituted, and try
        # again.
        [db_session.delete(x) for x in nypl.hyperlinks]
        check(False)

    def test_library_details_with_error(self, app, mock_admin_controller):
        # Test that the controller returns a problem detail document if the requested library doesn't exist.
        uuid = "not a real UUID!"
        with app.test_request_context("/"):
            response = mock_admin_controller.library_details(uuid)

        assert isinstance(response, ProblemDetail)
        assert response.status_code == 404
        assert response.title == LIBRARY_NOT_FOUND.title
        assert response.uri == LIBRARY_NOT_FOUND.uri

    def test_edit_registration(
        self, db_session, create_test_library, app, mock_admin_controller
    ):
        # Test that a specific library's stages can be edited via submitting a form.
        library = create_test_library(db_session, library_name="Test Library", short_name="test_lib",
                                      library_stage=Library.CANCELLED_STAGE, registry_stage=Library.TESTING_STAGE)
        uuid = library.internal_urn.split("uuid:")[1]
        with app.test_request_context("/", method="POST"):
            flask.request.form = MultiDict([
                ("uuid", uuid),
                ("Library Stage", "testing"),
                ("Registry Stage", "production"),
            ])

            response = mock_admin_controller.edit_registration()

        assert response._status_code == 200
        assert response.response[0].decode("utf8") == library.internal_urn

        edited_library = get_one(db_session, Library, short_name=library.short_name)
        assert edited_library.library_stage == Library.TESTING_STAGE
        assert edited_library.registry_stage == Library.PRODUCTION_STAGE

    def test_edit_registration_with_error(self, app, mock_admin_controller):
        uuid = "not a real UUID!"
        with app.test_request_context("/", method="POST"):
            flask.request.form = MultiDict([
                ("uuid", uuid),
                ("Library Stage", "testing"),
                ("Registry Stage", "production"),
            ])
            response = mock_admin_controller.edit_registration()
        assert isinstance(response, ProblemDetail)
        assert response.status_code == 404
        assert response.title == LIBRARY_NOT_FOUND.title
        assert response.uri == LIBRARY_NOT_FOUND.uri

    def test_edit_registration_with_override(self, db_session, nypl, app, mock_admin_controller):
        # Normally, if a library is already in production, its library_stage cannot be edited.
        # Admins should be able to override this by using the interface.
        uuid = nypl.internal_urn.split("uuid:")[1]
        with app.test_request_context("/", method="POST"):
            flask.request.form = MultiDict([
                ("uuid", uuid),
                ("Library Stage", "cancelled"),
                ("Registry Stage", "cancelled")
            ])

            response = mock_admin_controller.edit_registration()
            assert response._status_code == 200
            assert response.response[0].decode("utf8") == nypl.internal_urn
            edited_nypl = get_one(db_session, Library, internal_urn=nypl.internal_urn)    # noqa: F841

    def test_validate_email(self, app, mock_admin_controller, nypl):
        # You can't validate an email for a nonexistent library.
        with app.test_request_context("/", method="POST"):
            flask.request.form = MultiDict([
                ("uuid", "no:such:library"),
                ("email", "contact_email")
            ])
            response = mock_admin_controller.validate_email()
        assert isinstance(response, ProblemDetail)
        assert response.status_code == 404
        assert response.title == LIBRARY_NOT_FOUND.title
        assert response.uri == LIBRARY_NOT_FOUND.uri

        uuid = nypl.internal_urn.split("uuid:")[1]
        validation = nypl.hyperlinks[0].resource.validation
        assert validation is None

        with app.test_request_context("/", method="POST"):
            flask.request.form = MultiDict([
                ("uuid", uuid),
                ("email", "contact_email")
            ])
            mock_admin_controller.validate_email()

        validation = nypl.hyperlinks[0].resource.validation
        assert isinstance(validation, Validation)
        assert validation.success is True

    def test_missing_email_error(
        self, db_session, create_test_library, app, mock_admin_controller
    ):
        library_without_email = create_test_library(db_session)
        uuid = library_without_email.internal_urn.split("uuid:")[1]
        with app.test_request_context("/", method="POST"):
            flask.request.form = MultiDict([
                ("uuid", uuid),
                ("email", "contact_email")
            ])
            response = mock_admin_controller.validate_email()

        assert isinstance(response, ProblemDetail)
        assert response.status_code == 400
        assert response.detail == 'The contact URI for this library is missing or invalid'
        assert response.uri == 'http://librarysimplified.org/terms/problem/invalid-contact-uri'

    def test_add_or_edit_pls_id(self, db_session, nypl, app, mock_admin_controller):
        # Test that the user can input a new PLS ID
        assert nypl.pls_id.value is None
        uuid = nypl.internal_urn.split("uuid:")[1]
        with app.test_request_context("/", method="POST"):
            flask.request.form = MultiDict([
                ("uuid", uuid),
                ("pls_id", "12345")
            ])
            response = mock_admin_controller.add_or_edit_pls_id()

        assert response._status_code == 200
        assert response.response[0].decode("utf8") == nypl.internal_urn

        library_with_pls_id = get_one(db_session, Library, short_name=nypl.short_name)
        assert library_with_pls_id.pls_id.value == "12345"

        # Test that the user can edit an existing PLS ID
        with app.test_request_context("/", method="POST"):
            flask.request.form = MultiDict([
                ("uuid", uuid),
                ("pls_id", "abcde")
            ])
            response = mock_admin_controller.add_or_edit_pls_id()

        updated = get_one(db_session, Library, short_name=nypl.short_name)
        assert updated.pls_id.value == "abcde"

    def test_add_or_edit_pls_id_with_error(self, app, mock_admin_controller):
        with app.test_request_context("/", method="POST"):
            flask.request.form = MultiDict([
                ("uuid", "abc"),
                ("pls_id", "12345")
            ])
            response = mock_admin_controller.add_or_edit_pls_id()
        assert response.status_code == 404
        assert response.uri == LIBRARY_NOT_FOUND.uri

    def test_search_details(
        self, db_session, create_test_library, app, mock_admin_controller,
        nypl, kansas_state_library, connecticut_state_library
    ):
        library = nypl
        kansas = kansas_state_library
        connecticut = connecticut_state_library
        with_description = create_test_library(db_session, library_name="Library With Description",
                                               has_email=True, description="For testing purposes")

        # Searching for the name of a real library returns a dict whose value is a list containing
        # that library.
        with app.test_request_context("/", method="POST"):
            flask.request.form = MultiDict([("name", "NYPL")])
            response = mock_admin_controller.search_details()

        for response_library in response.get("libraries"):
            self._is_library(library, response_library)

        # Searching for part of the library's name--"kansas" instead of "kansas state library" works.
        with app.test_request_context("/", method="POST"):
            flask.request.form = MultiDict([("name", "kansas")])
            response = mock_admin_controller.search_details()

        for response_library in response.get("libraries"):
            self._is_library(kansas, response_library)

        # Searching for a partial name may yield multiple results.
        with app.test_request_context("/", method="POST"):
            flask.request.form = MultiDict([("name", "state")])
            response = mock_admin_controller.search_details()

        libraries = response.get("libraries")
        assert len(libraries) == 2

        ct_then_ks = sorted(libraries, key=lambda x: x['basic_info']['short_name'])
        self._is_library(connecticut, ct_then_ks[0])
        self._is_library(kansas, ct_then_ks[1])

        # Searching for a word or phrase found within a library's description returns
        # a dict whose value is a list containing that library.
        with app.test_request_context("/", method="POST"):
            flask.request.form = MultiDict([("name", "testing")])
            response = mock_admin_controller.search_details()

        self._is_library(with_description, response.get("libraries")[0])

        # Searching for a name that cannot be found returns a problem detail.
        with app.test_request_context("/", method="POST"):
            flask.request.form = MultiDict([("name", "other")])
            response = mock_admin_controller.search_details()

        assert response == LIBRARY_NOT_FOUND

    def test_log_in(self, app, mock_admin_controller):
        with app.test_request_context("/", method="POST"):
            flask.request.form = MultiDict([("username", "Admin"), ("password", "123")])
            response = mock_admin_controller.log_in()
            assert response.status == "302 FOUND"
            assert session["username"] == "Admin"

    def test_log_in_with_error(self, db_session, app, mock_admin_controller):
        admin = Admin.authenticate(db_session, "Admin", "123")
        with app.test_request_context("/", method="POST"):
            flask.request.form = MultiDict([
                ("username", "Admin"),
                ("password", "wrong"),
            ])
            response = mock_admin_controller.log_in()
            assert(isinstance(response, ProblemDetail))
            assert response.status_code == 401
            assert response.title == INVALID_CREDENTIALS.title
            assert response.uri == INVALID_CREDENTIALS.uri
        db_session.delete(admin)
        db_session.commit()

    def test_log_in_new_admin(self, app, mock_admin_controller):
        with app.test_request_context("/", method="POST"):
            flask.request.form = MultiDict([
                ("username", "New"),
                ("password", "password")
            ])
            response = mock_admin_controller.log_in()
            assert response.status == "302 FOUND"
            assert session["username"] == "New"

    def test_log_out(self, db_session, app, mock_admin_controller):
        admin = Admin.authenticate(db_session, "Admin", "123")
        with app.test_request_context("/"):
            flask.request.form = MultiDict([("username", "Admin"), ("password", "123")])
            mock_admin_controller.log_in()

            assert session["username"] == "Admin"
            response = mock_admin_controller.log_out()
            assert session["username"] == ""
            assert response.status == "302 FOUND"
        db_session.delete(admin)
        db_session.commit()<|MERGE_RESOLUTION|>--- conflicted
+++ resolved
@@ -6,57 +6,31 @@
 from smtplib import SMTPException
 from urllib.parse import unquote
 
-<<<<<<< HEAD
 import pytest       # noqa: F401
-=======
-import pytest
->>>>>>> bbb3b772
 import flask
 from flask import Response, session
 from werkzeug.datastructures import ImmutableMultiDict, MultiDict
 from Crypto.PublicKey import RSA
 from Crypto.Cipher import PKCS1_OAEP
 
-<<<<<<< HEAD
 from library_registry.authentication_document import AuthenticationDocument
 from library_registry.config import Configuration
 from library_registry.controller import (
-=======
-from . import DatabaseTest
-from testing import DummyHTTPClient
-from util import GeometryUtility
-from util.problem_detail import ProblemDetail
-
-from authentication_document import AuthenticationDocument
-from controller import (
->>>>>>> bbb3b772
     AdobeVendorIDController,
     BaseController,
     CoverageController,
     LibraryRegistry,
-<<<<<<< HEAD
 )
 from library_registry.library_registration_protocol.controller import (
-=======
->>>>>>> bbb3b772
     LibraryRegistryAnnotator,
     LibraryRegistryController,
     ValidationController,
 )
-<<<<<<< HEAD
 from library_registry.library_list.controller import LibraryListController
 from library_registry.admin.controller import AdminController
 from library_registry.emailer import Emailer, EmailTemplate
 from library_registry.model import (
     Admin,
-=======
-from emailer import Emailer, EmailTemplate
-from opds import OPDSCatalog
-from model import (
-    create,
-    get_one,
-    get_one_or_create,
->>>>>>> bbb3b772
     ConfigurationSetting,
     DelegatedPatronIdentifier,
     ExternalIntegration,
@@ -67,14 +41,9 @@
     ServiceArea,
     Validation,
 )
-<<<<<<< HEAD
 from library_registry.model_helpers import (get_one, get_one_or_create)
 from library_registry.opds import OPDSCatalog
 from library_registry.problem_details import (
-=======
-from util.http import RequestTimedOut
-from problem_details import (
->>>>>>> bbb3b772
     ERROR_RETRIEVING_DOCUMENT,
     INTEGRATION_DOCUMENT_NOT_FOUND,
     INTEGRATION_ERROR,
@@ -85,15 +54,11 @@
     TIMEOUT,
     UNABLE_TO_NOTIFY,
 )
-<<<<<<< HEAD
 from library_registry.util import GeometryUtility
 from library_registry.util.http import RequestTimedOut
 from library_registry.util.problem_detail import ProblemDetail
 
 from .mocks import DummyHTTPClient
-=======
-from config import Configuration
->>>>>>> bbb3b772
 
 
 class MockLibraryRegistry(LibraryRegistry):
@@ -240,7 +205,6 @@
     return GeometryUtility.point_from_string("37.8,-122.2")
 
 
-<<<<<<< HEAD
 @pytest.fixture
 def generate_auth_document(kansas_state):
     def _generate_auth_document(key=None):
@@ -267,142 +231,6 @@
             "service_area": {"US": "Kansas"},
             "collection_size": 100,
         }
-=======
-        for k in flattened:
-            if k == "library_stage":
-                assert expected._library_stage == flattened.get("library_stage")
-            elif k == "timestamp":
-                actual_ts = flattened.get("timestamp")
-                expected_ts = expected.timestamp
-                actual_time = [actual_ts.year, actual_ts.month, actual_ts.day]
-                expected_time = [expected_ts.year, expected_ts.month, expected_ts.day]
-                assert expected_time == actual_time
-            elif k.endswith("_email"):
-                if has_email:
-                    expected_email = expected.name + "@library.org"
-                    assert expected_email == flattened.get(k)
-            elif k.endswith("_validated"):
-                assert flattened.get(k) == "Not validated"
-            elif k == "online_registration":
-                assert str(expected.online_registration) == flattened.get("online_registration")
-            elif k in ["focus", "service"]:
-                area_type_names = dict(focus=ServiceArea.FOCUS, service=ServiceArea.ELIGIBILITY)
-                actual_areas = flattened.get(k)
-                expected_areas = [x.place.human_friendly_name or 'Everywhere' for x in expected.service_areas if x.type == area_type_names[k]]
-                assert expected_areas == actual_areas
-            elif k == Library.PLS_ID:
-                assert expected.pls_id.value == flattened.get(k)
-            elif k == "number_of_patrons":
-                assert str(getattr(expected, k)) == flattened.get(k)
-            else:
-                assert getattr(expected, k) == flattened.get(k)
-
-    def _check_keys(self, library):
-        # Helper method to check that the controller is sending the right pieces of information about a library.
-        expected_categories = ['uuid', 'basic_info', 'urls_and_contact', 'stages', 'areas']
-        assert set(library.keys()) == set(expected_categories)
-
-        expected_info_keys = ['name', 'short_name', 'description', 'timestamp', 'internal_urn', 'online_registration', 'pls_id', 'number_of_patrons']
-        assert set(library.get("basic_info").keys()) == set(expected_info_keys)
-
-        expected_url_contact_keys = ['contact_email', 'help_email', 'copyright_email', 'web_url', 'authentication_url', 'contact_validated', 'help_validated', 'copyright_validated', 'opds_url']
-        assert set(library.get("urls_and_contact")) == set(expected_url_contact_keys)
-
-        expected_area_keys = ['focus', 'service']
-        assert set(library.get("areas")) == set(expected_area_keys)
-
-        expected_stage_keys = ['library_stage', 'registry_stage']
-        assert set(library.get("stages").keys()) == set(expected_stage_keys)
-
-
-    def test_libraries(self):
-        # Test that the controller returns a specific set of information for each library.
-        ct = self.connecticut_state_library
-        ks = self.kansas_state_library
-        nypl = self.nypl
-
-        # Setting this up ensures that patron counts are measured.
-        identifier, is_new = DelegatedPatronIdentifier.get_one_or_create(
-            self._db, nypl, self._str, DelegatedPatronIdentifier.ADOBE_ACCOUNT_ID,
-            None
-        )
-
-        everywhere = self._place(type=Place.EVERYWHERE)
-        ia = self._library(
-            "InternetArchive", "IA", [everywhere], has_email=True
-        )
-        in_testing = self._library(
-            name="Testing",
-            short_name="test_lib",
-            library_stage=Library.TESTING_STAGE,
-            registry_stage=Library.TESTING_STAGE
-        )
-
-        response = self.controller.libraries()
-        libraries = response.get("libraries")
-
-        assert len(libraries) == 4
-        for library in libraries:
-            self._check_keys(library)
-
-        expected_names = [expected.name for expected in [ct, ks, nypl, ia]]
-        actual_names = [library.get("basic_info").get("name") for library in libraries]
-        assert set(expected_names) == set(actual_names)
-
-        self._is_library(ct, libraries[0])
-        self._is_library(ia, libraries[1])
-        self._is_library(ks, libraries[2])
-        self._is_library(nypl, libraries[3])
-
-    def test_libraries_qa_admin(self):
-        # Test that the controller returns a specific set of information for each library.
-        ct = self.connecticut_state_library
-        ks = self.kansas_state_library
-        nypl = self.nypl
-        in_testing = self._library(
-            name="Testing",
-            short_name="test_lib",
-            library_stage=Library.TESTING_STAGE,
-            registry_stage=Library.TESTING_STAGE,
-        )
-
-        response = self.controller.libraries(False)
-        libraries = response.get("libraries")
-
-        assert len(libraries) == 4
-        for library in libraries:
-            self._check_keys(library)
-
-        expected_names = [expected.name for expected in [ct, ks, nypl, in_testing]]
-        actual_names = [library.get("basic_info").get("name") for library in libraries]
-        assert set(expected_names) == set(actual_names)
-
-        self._is_library(ct, libraries[0])
-        self._is_library(ks, libraries[1])
-        self._is_library(nypl, libraries[2])
-        self._is_library(in_testing, libraries[3], False)
-
-    def test_libraries_opds_qa(self):
-        library = self._library(
-            name="Test Cancelled Library",
-            short_name="test_cancelled_lib",
-            library_stage=Library.CANCELLED_STAGE,
-            registry_stage=Library.TESTING_STAGE
-        )
-        response = self.controller.libraries(False)
-        libraries = response.get("libraries")
-
-        # There are currently four libraries
-        assert len(libraries) == 4
-
-        with self.app.test_request_context("/libraries"):
-            response = self.controller.libraries_opds(False)
-
-            assert response.status == "200 OK"
-            assert response.headers['Content-Type'] == OPDSCatalog.OPDS_TYPE
-
-            catalog = response.json
->>>>>>> bbb3b772
 
         if key:
             auth_document['public_key'] = {
@@ -489,7 +317,6 @@
 
             # The nearby library is promoted to the top of the list.
             # The other libraries are still in alphabetical order.
-<<<<<<< HEAD
             assert titles == ['Kansas State Library', 'Connecticut State Library', 'NYPL']
     
     def test_nearby(
@@ -497,294 +324,6 @@
     ):
         with app.test_request_context("/"):
             response = mock_library_list_controller.nearby(manhattan, live=True)
-=======
-            assert titles == ['Kansas State Library', 'Connecticut State Library', 'NYPL']        
-
-    def test_library_details(self):
-        # Test that the controller can look up the complete information for one specific library.
-        library = self.nypl
-
-        def check(has_email=True):
-            uuid = library.internal_urn.split("uuid:")[1]
-            with self.app.test_request_context("/"):
-                response = self.controller.library_details(uuid, 0)
-            assert response.get("uuid") == uuid
-            self._check_keys(response)
-            self._is_library(library, response, has_email)
-
-        check()
-
-        # Delete the library's contact email, simulating an old
-        # library created before this rule was instituted, and try
-        # again.
-        [self._db.delete(x) for x in library.hyperlinks]
-        check(False)
-
-    def test_library_details_with_error(self):
-        # Test that the controller returns a problem detail document if the requested library doesn't exist.
-        uuid = "not a real UUID!"
-        with self.app.test_request_context("/"):
-            response = self.controller.library_details(uuid)
-
-        assert isinstance(response, ProblemDetail)
-        assert response.status_code == 404
-        assert response.title == LIBRARY_NOT_FOUND.title
-        assert response.uri == LIBRARY_NOT_FOUND.uri
-
-    def test_edit_registration(self):
-        # Test that a specific library's stages can be edited via submitting a form.
-        library = self._library(
-            name="Test Library",
-            short_name="test_lib",
-            library_stage=Library.CANCELLED_STAGE,
-            registry_stage=Library.TESTING_STAGE
-        )
-        uuid = library.internal_urn.split("uuid:")[1]
-        with self.app.test_request_context("/", method="POST"):
-            flask.request.form = MultiDict([
-                ("uuid", uuid),
-                ("Library Stage", "testing"),
-                ("Registry Stage", "production"),
-            ])
-
-            response = self.controller.edit_registration()
-
-        assert response._status_code == 200
-        assert response.response[0].decode("utf8") == library.internal_urn
-
-        edited_library = get_one(self._db, Library, short_name=library.short_name)
-        assert edited_library.library_stage == Library.TESTING_STAGE
-        assert edited_library.registry_stage == Library.PRODUCTION_STAGE
-
-    def test_edit_registration_with_error(self):
-        uuid = "not a real UUID!"
-        with self.app.test_request_context("/", method="POST"):
-            flask.request.form = MultiDict([
-                ("uuid", uuid),
-                ("Library Stage", "testing"),
-                ("Registry Stage", "production"),
-            ])
-            response = self.controller.edit_registration()
-        assert isinstance(response, ProblemDetail)
-        assert response.status_code == 404
-        assert response.title == LIBRARY_NOT_FOUND.title
-        assert response.uri == LIBRARY_NOT_FOUND.uri
-
-    def test_edit_registration_with_override(self):
-        # Normally, if a library is already in production, its library_stage cannot be edited.
-        # Admins should be able to override this by using the interface.
-        nypl = self.nypl
-        uuid = nypl.internal_urn.split("uuid:")[1]
-        with self.app.test_request_context("/", method="POST"):
-            flask.request.form = MultiDict([
-                ("uuid", uuid),
-                ("Library Stage", "cancelled"),
-                ("Registry Stage", "cancelled")
-            ])
-
-            response = self.controller.edit_registration()
-            assert response._status_code == 200
-            assert response.response[0].decode("utf8") == nypl.internal_urn
-            edited_nypl = get_one(self._db, Library, internal_urn=nypl.internal_urn)
-
-    def test_validate_email(self):
-
-        # You can't validate an email for a nonexistent library.
-        with self.app.test_request_context("/", method="POST"):
-            flask.request.form = MultiDict([
-                ("uuid", "no:such:library"),
-                ("email", "contact_email")
-            ])
-            response = self.controller.validate_email()
-        assert isinstance(response, ProblemDetail)
-        assert response.status_code == 404
-        assert response.title == LIBRARY_NOT_FOUND.title
-        assert response.uri == LIBRARY_NOT_FOUND.uri
-
-        nypl = self.nypl
-        uuid = nypl.internal_urn.split("uuid:")[1]
-        validation = nypl.hyperlinks[0].resource.validation
-        assert validation is None
-
-        with self.app.test_request_context("/", method="POST"):
-            flask.request.form = MultiDict([
-                ("uuid", uuid),
-                ("email", "contact_email")
-            ])
-            self.controller.validate_email()
-
-        validation = nypl.hyperlinks[0].resource.validation
-        assert isinstance(validation, Validation)
-        assert validation.success is True
-
-    def test_missing_email_error(self):
-        library_without_email = self._library()
-        uuid = library_without_email.internal_urn.split("uuid:")[1]
-        with self.app.test_request_context("/", method="POST"):
-            flask.request.form = MultiDict([
-                ("uuid", uuid),
-                ("email", "contact_email")
-            ])
-            response = self.controller.validate_email()
-
-        assert isinstance(response, ProblemDetail)
-        assert response.status_code == 400
-        assert response.detail == 'The contact URI for this library is missing or invalid'
-        assert response.uri == 'http://librarysimplified.org/terms/problem/invalid-contact-uri'
-
-    def test_add_or_edit_pls_id(self):
-        # Test that the user can input a new PLS ID
-        library = self.nypl
-        assert library.pls_id.value is None
-        uuid = library.internal_urn.split("uuid:")[1]
-        with self.app.test_request_context("/", method="POST"):
-            flask.request.form = MultiDict([
-                ("uuid", uuid),
-                ("pls_id", "12345")
-            ])
-            response = self.controller.add_or_edit_pls_id()
-        assert response._status_code == 200
-        assert response.response[0].decode("utf8") == library.internal_urn
-
-        library_with_pls_id = get_one(self._db, Library, short_name=library.short_name)
-        assert library_with_pls_id.pls_id.value == "12345"
-
-        # Test that the user can edit an existing PLS ID
-        with self.app.test_request_context("/", method="POST"):
-            flask.request.form = MultiDict([
-                ("uuid", uuid),
-                ("pls_id", "abcde")
-            ])
-            response = self.controller.add_or_edit_pls_id()
-
-        updated = get_one(self._db, Library, short_name=library.short_name)
-        assert updated.pls_id.value == "abcde"
-
-    def test_add_or_edit_pls_id_with_error(self):
-        with self.app.test_request_context("/", method="POST"):
-            flask.request.form = MultiDict([
-                ("uuid", "abc"),
-                ("pls_id", "12345")
-            ])
-            response = self.controller.add_or_edit_pls_id()
-        assert response.status_code == 404
-        assert response.uri == LIBRARY_NOT_FOUND.uri
-
-    def test_search_details(self):
-        library = self.nypl
-        kansas = self.kansas_state_library
-        connecticut = self.connecticut_state_library
-        with_description = self._library(
-            name="Library With Description",
-            has_email=True,
-            description="For testing purposes"
-        )
-
-        # Searching for the name of a real library returns a dict whose value is a list containing
-        # that library.
-        with self.app.test_request_context("/", method="POST"):
-            flask.request.form = MultiDict([
-                ("name", "NYPL"),
-            ])
-            response = self.controller.search_details()
-
-        for response_library in response.get("libraries"):
-            self._is_library(library, response_library)
-
-        # Searching for part of the library's name--"kansas" instead of "kansas state library" works.
-        with self.app.test_request_context("/", method="POST"):
-            flask.request.form = MultiDict([
-                ("name", "kansas"),
-            ])
-            response = self.controller.search_details()
-
-        for response_library in response.get("libraries"):
-            self._is_library(kansas, response_library)
-
-        # Searching for a partial name may yield multiple results.
-        with self.app.test_request_context("/", method="POST"):
-            flask.request.form = MultiDict([
-                ("name", "state"),
-            ])
-            response = self.controller.search_details()
-        libraries = response.get("libraries")
-        assert len(libraries) == 2
-        self._is_library(kansas, libraries[0])
-        self._is_library(connecticut, libraries[1])
-
-        # Searching for a word or phrase found within a library's description returns a dict whose value is a list containing
-        # that library.
-        with self.app.test_request_context("/", method="POST"):
-            flask.request.form = MultiDict([
-                ("name", "testing")
-            ])
-            response = self.controller.search_details()
-        self._is_library(with_description, response.get("libraries")[0])
-
-        # Searching for a name that cannot be found returns a problem detail.
-        with self.app.test_request_context("/", method="POST"):
-            flask.request.form = MultiDict([
-                ("name", "other"),
-            ])
-            response = self.controller.search_details()
-
-        assert response == LIBRARY_NOT_FOUND
-
-    def _log_in(self):
-        flask.request.form = MultiDict([
-            ("username", "Admin"),
-            ("password", "123"),
-        ])
-        return self.controller.log_in()
-
-    def test_log_in(self):
-        with self.app.test_request_context("/", method="POST"):
-            response = self._log_in()
-            assert response.status == "302 FOUND"
-            assert session["username"] == "Admin"
-
-    def test_log_in_with_error(self):
-        admin = self._admin()
-        with self.app.test_request_context("/", method="POST"):
-            flask.request.form = MultiDict([
-                ("username", "Admin"),
-                ("password", "wrong"),
-            ])
-            response = self.controller.log_in()
-            assert(isinstance(response, ProblemDetail))
-            assert response.status_code == 401
-            assert response.title == INVALID_CREDENTIALS.title
-            assert response.uri == INVALID_CREDENTIALS.uri
-
-    def test_log_in_new_admin(self):
-        with self.app.test_request_context("/", method="POST"):
-            flask.request.form = MultiDict([
-                ("username", "New"),
-                ("password", "password")
-            ])
-            response = self.controller.log_in()
-            assert response.status == "302 FOUND"
-            assert session["username"] == "New"
-
-    def test_log_out(self):
-        with self.app.test_request_context("/"):
-            self._log_in()
-            assert session["username"] == "Admin"
-            response = self.controller.log_out()
-            assert session["username"] == ""
-            assert response.status == "302 FOUND"
-
-    def test_instantiate_without_emailer(self):
-        """If there is no emailer configured, the controller will still start
-        up.
-        """
-        controller = LibraryRegistryController(self.library_registry)
-        assert controller.emailer is None
-
-    def test_nearby(self):
-        with self.app.test_request_context("/"):
-            response = self.controller.nearby(self.manhattan, live=True)
->>>>>>> bbb3b772
             assert isinstance(response, Response)
             assert "200 OK" == response.status
             assert response.headers['Content-Type'] == OPDSCatalog.OPDS_TYPE
@@ -1490,15 +1029,11 @@
         assert response.uri == INTEGRATION_ERROR.uri
         assert response.detail == "SMTP error while sending email to mailto:help@library.org"
 
-<<<<<<< HEAD
         [test_library_to_destroy] = db_session.query(Library).filter(Library.name == 'A Library').all()
 
     def test_registration_fails_if_email_server_unusable(
         self, db_session, mock_registry_controller, http_client, app, generate_auth_document,
     ):
-=======
-    def test_registration_fails_if_email_server_unusable(self):
->>>>>>> bbb3b772
         """
         GIVEN: An email integration which is missing or not responding
         WHEN:  A registration is requested
@@ -1508,10 +1043,6 @@
         class UnresponsiveEmailer(Emailer):
             def _send_email(*args):
                 raise Exception("message from UnresponsiveEmailer")
-<<<<<<< HEAD
-
-=======
->>>>>>> bbb3b772
         unresponsive_emailer_kwargs = {
             "smtp_username": "library",
             "smtp_password": "library",
@@ -1520,7 +1051,6 @@
             "from_name": "Test",
             "from_address": "test@library.tld",
             "templates": {
-<<<<<<< HEAD
                 "address_needs_confirmation": EmailTemplate(
                     "subject", "Hello, %(to_address)s, this is %(from_address)s."
                 ),
@@ -1539,32 +1069,11 @@
 
         # Send a registration request to the registry.
         with app.test_request_context("/", method="POST"):
-=======
-                "address_needs_confirmation": EmailTemplate("subject", "Hello, %(to_address)s, this is %(from_address)s.")
-            },
-        }
-        self.controller.emailer = UnresponsiveEmailer(**unresponsive_emailer_kwargs)
-
-        # Pretend we are a library with a valid authentication document.
-        auth_document = self._auth_document(None)
-        self.http_client.queue_response(
-            200, content=json.dumps(auth_document),
-            url=auth_document['id']
-        )
-        self.queue_opds_success()
-
-        # Send a registration request to the registry.
-        with self.app.test_request_context("/", method="POST"):
->>>>>>> bbb3b772
             flask.request.form = ImmutableMultiDict([
                 ("url", auth_document['id']),
                 ("contact", "mailto:me@library.org"),
             ])
-<<<<<<< HEAD
-            response = mock_registry_controller.register(do_get=http_client.do_get)
-=======
-            response = self.controller.register(do_get=self.http_client.do_get)
->>>>>>> bbb3b772
+            response = mock_registry_controller.register(do_get=http_client.do_get)
 
         # We get back a ProblemDetail the first time
         # we got a problem sending an email. In this case, it was
@@ -1572,7 +1081,6 @@
         # library's authentication document.
         assert response.uri == UNABLE_TO_NOTIFY.uri
 
-<<<<<<< HEAD
         [test_library_to_destroy] = db_session.query(Library).filter(Library.name == 'A Library').all()
 
     @pytest.mark.needsdecomposition
@@ -1580,9 +1088,6 @@
         self, db_session, app, mock_registry_controller, http_client, generate_auth_document,
         kansas_state, connecticut_state
     ):
-=======
-    def test_register_success(self):
->>>>>>> bbb3b772
         opds_directory = "application/opds+json;profile=https://librarysimplified.org/rel/profile/directory"
 
         # Pretend we are a library with a valid authentication document.
